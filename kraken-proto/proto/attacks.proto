syntax = "proto3";
package attacks;

import "attacks.shared.proto";

/*
-- BruteforceSubdomain
 */

// Request for starting a bruteforce subdomain attack
message BruteforceSubdomainRequest {
  // A unique id that identifies the attack
  string attack_uuid = 1;
  // The domain to use as base name. It shouldn't end in a . like DNS names.
  string domain = 2;
  // Path to a wordlist that can be used for subdomain enumeration.
  //
  // The entries in the wordlist are assumed to be line seperated.
  string wordlist_path = 3;
  // Maximum of concurrent tasks that should be spawned
  //
  // 0 means, that there should be no limit.
  uint32 concurrent_limit = 4;
}

// Response streamed by an bruteforce subdomain attack
message BruteforceSubdomainResponse {
  // Found record
  shared.DNSRecord record = 1;
}

/*
-- TcpPortScan
 */

// Request for starting a tcp port scan attack
message TcpPortScanRequest {
  // A unique id that identifier the attack
  string attack_uuid = 1;
  // The ip addresses / networks to scan
  repeated attacks.shared.NetOrAddress targets = 2;
  // List of single ports and port ranges
  //
  // If no values are supplied, 1-65535 is used as default
  repeated PortOrRange ports = 3;
  // The time to wait until a connection is considered failed.
  //
  // The timeout is specified in milliseconds.
  uint64 timeout = 4;
  // The concurrent task limit
  uint32 concurrent_limit = 5;
  // The number of times the connection should be retried if it failed.
  uint32 max_retries = 6;
  // The interval that should be wait between retries on a port.
  //
  // The interval is specified in milliseconds.
  uint64 retry_interval = 7;
  // Skips the initial icmp check.
  //
  // All hosts are assumed to be reachable
  bool skip_icmp_check = 8;
}

// An (inclusive) range of ports
message PortRange {
  // The first port number in this range
  uint32 start = 1;
  // The last port number in this range
  uint32 end = 2;
}

// Either a single port or a range of them
message PortOrRange {
  // Workaround field to store a `oneof`
  oneof port_or_range {
    // A single port
    uint32 single = 1;

    // An (inclusive) range of ports
    PortRange range = 2;
  }
}

// Response streamed by an tcp port scan attack
message TcpPortScanResponse {
  // Address
  attacks.shared.Address address = 1;
  // Port value
  uint32 port = 2;
}

/*
--- Certificate Transparency
 */

// Certificate transparency request
message CertificateTransparencyRequest {
  // A unique id that identifier the attack
  string attack_uuid = 1;
  // The target domain to query
  string target = 2;
  // Also include already expired certificates
  bool include_expired = 3;
  // The number of times the connection should be retried if it failed.
  uint32 max_retries = 4;
  // The interval to wait in between the retries
  // Specified in milliseconds.
  uint64 retry_interval = 5;
}


// Response to a certificate transparency request
message CertificateTransparencyResponse {
  // List of cert entries
  repeated shared.CertEntry entries = 1;
}

/*
 * Service Detection
 */

// Service detection request
message ServiceDetectionRequest {
  // A unique id that identifier the attack
  string attack_uuid = 1;
  // The ip address to connect to
  attacks.shared.Address address = 2;
  // The port to connect to
  uint32 port = 3;
  // The interval to wait for a response after connecting and sending an optional payload.
  // Specified in milliseconds.
  uint64 timeout = 4;
}

// Response to a service detection request
message ServiceDetectionResponse {
  // The ip address the service was found on
  attacks.shared.Address address = 3;
  // The port the service was found on
  uint32 port = 4;
  // Indicates how many services are given and how they are to be interpreted
  ServiceCertainty responseType = 1;
  // List of services, the interpretation of this field depends on the `responseType`
  repeated string services = 2;
}

// Indicates how many services are returned in a ServiceCertainty and how they are to be interpreted
enum ServiceCertainty {
  // The service is unknown
  UNKNOWN = 0;
  // The service might be one of the list
  MAYBE = 1;
  // The service has been identified
  DEFINITELY = 2;
}

// Service detection request for all specified ports
message UdpServiceDetectionRequest {
  // A unique id that identifier the attack
  string attack_uuid = 1;
  // The ip address to connect to
  attacks.shared.Address address = 2;
  // List of single ports and port ranges
  //
  // If no values are supplied, 1-65535 is used as default
  repeated PortOrRange ports = 3;
  // The concurrent task limit
  uint32 concurrent_limit = 4;
  // The number of times the packet sending should be retried if no response was received.
  uint32 max_retries = 5;
  // The interval that should be wait between retries on a port.
  //
  // The interval is specified in milliseconds.
  uint64 retry_interval = 6;
  // The time to wait until a connection is considered failed.
  //
  // The timeout is specified in milliseconds.
  uint64 timeout = 7;
}

// Response to a service detection request
message UdpServiceDetectionResponse {
  // The ip address the service was found on
  attacks.shared.Address address = 1;
  // Port value
  uint32 port = 2;
  // Indicates how many services are given and how they are to be interpreted
  ServiceCertainty certainty = 3;
  // List of services, the interpretation of this field depends on the `certainty`
  repeated string services = 4;
}

/*
 * Hosts alive check
 */

// Request for checking if hosts are alive
message HostsAliveRequest {
  // A unique id that identifier the attack
  string attack_uuid = 1;
  // The hosts that should be checked
  repeated attacks.shared.NetOrAddress targets = 2;
  // The timeout, specified in milliseconds.
  uint64 timeout = 3;
  // The concurrent task limit
  uint32 concurrent_limit = 4;
}

// Response for checking which hosts are alive
message HostsAliveResponse {
  // the hosts that responded
  attacks.shared.Address host = 1;
}

/*
 * DNS resolution
 */
message DnsResolutionRequest {
  // A unique id that identifier the attack
  string attack_uuid = 1;
  // The domains to resolve
  repeated string targets = 2;
  // Maximum of concurrent tasks that should be spawned
  //
  // 0 means, that there should be no limit.
  uint32 concurrent_limit = 3;
}

// Response streamed by a dns resolution attack
message DnsResolutionResponse {
  // Found record
  shared.DNSRecord record = 1;
}

/*
 * testssl.sh
 */

// Request for running testssl.sh
message TestSSLRequest {
  // A unique id that identifier the attack
  string attack_uuid = 1;
  // The domain used for SNI and cert validity check
  string uri = 2;
  // The ip address to scan
  shared.Address ip = 3;
  // The port to scan
  uint32 port = 4;
  // Timeout for TCP handshakes in seconds
  optional uint64 connect_timeout = 5;
  // Timeout for `openssl` connections in seconds
  optional uint64 openssl_timeout = 6;
  // Enable ip v6
  optional bool v6 = 7;
  // Set the `BASICAUTH` header when checking http headers
  optional BasicAuth basic_auth = 8;
  // Run against a STARTTLS enabled protocol
  optional StartTLSProtocol starttls = 9;
  // Which scans `testssl.sh` should run
  optional TestSSLScans scans = 10;
}

// The `BASICAUTH` header
message BasicAuth {
  // The username
  string username = 1;
  // The password
  string password = 2;
}

// Protocols to select from when using `testssl.sh`'s `--starttls` option
enum StartTLSProtocol {
  // FTP
  FTP      = 0;
  // SMTP
  SMTP     = 1;
  // POP3
  POP3     = 2;
  // IMAP
  IMAP     = 3;
  // XMPP
  XMPP     = 4;
  // LMTP
  LMTP     = 5;
  // NNTP
  NNTP     = 6;
  // Postgres
  Postgres = 7;
  // MySQL
  MySQL    = 8;
}

/// Config option which scans `testssl.sh` should run
message TestSSLScans {
  // Workaround field to store a `oneof`
  oneof testssl_scans {
    // Either run all scans or just the default ones
    bool all = 1;

    // Select the scans to run manually
    TestSSLScansManual manual = 2;
  }
}

// Select the scans to run manually
//
// Each field (except `cipher_tests_...`) correspond directly to a section in `testssl.sh`'s output
message TestSSLScansManual {
  /// Enables [`ScanResult`]'s `protocols` section
  bool protocols = 1;

  /// Enables [`ScanResult`]'s `grease` section
  bool grease = 2;

  /// Enables [`ScanResult`]'s `ciphers` section
  bool ciphers = 3;

  /// Enables [`ScanResult`]'s `pfs` section
  bool pfs = 4;

  /// Enables [`ScanResult`]'s `server_preferences` section
  bool server_preferences = 5;

  /// Enables [`ScanResult`]'s `server_defaults` section
  bool server_defaults = 6;

  /// Enables [`ScanResult`]'s `header_response` section
  bool header_response = 7;

  /// Enables [`ScanResult`]'s `vulnerabilities` section
  bool vulnerabilities = 8;

  /// Enables [`ScanResult`]'s `cipher_tests` section
  bool cipher_tests_all = 9;

  /// Enables [`ScanResult`]'s `cipher_tests` section
  bool cipher_tests_per_proto = 10;

  /// Enables [`ScanResult`]'s `browser_simulations` section
  bool browser_simulations = 11;
}

// Response to a test ssl request
message TestSSLResponse {
  // The services' scan results or their errors
  repeated TestSSLService services = 1;
}

// A service's scan results or an error
message TestSSLService {
  // Workaround field to store a `oneof`
  oneof testssl_service {
    // The result from scanning a service
    TestSSLScanResult result = 1;

    // Some error prevented a service from being scanned
    TestSSLFinding error = 2;
  }
}

// A service's scan results
message TestSSLScanResult {
  // The original user target this result belongs to
  string target_host = 1;

  // The scanned ip address
  string ip = 2;

  // The scanned port
  string port = 3;

  // The ip address' rDNS name
  string rdns = 4;

  // The detected service
  string service = 5;

  // TODO: not found yet in the wild
  // optional string hostname = 6;

  // Some sanity checks which can't be disabled
  repeated TestSSLFinding pretest = 7;

  // Which tls protocols are supported
  repeated TestSSLFinding protocols = 8;

  // Server implementation bugs and [GREASE](https://www.ietf.org/archive/id/draft-ietf-tls-grease-01.txt)
  repeated TestSSLFinding grease = 9;

  // Which cipher suites are supported
  repeated TestSSLFinding ciphers = 10;

  // Checks robust (perfect) forward secrecy key exchange
  repeated TestSSLFinding pfs = 11;

  // The server's preferences
  repeated TestSSLFinding server_preferences = 12;

  // The server's defaults
  repeated TestSSLFinding server_defaults = 13;

  // The http header set by the server
  repeated TestSSLFinding header_response = 14;

  // List of several vulnerabilities
  repeated TestSSLFinding vulnerabilities = 15;

  // Which concrete ciphers are supported
  //
  // Depending on the option `testssl` is invoked with,
  // this is either a list of all ciphers or a list of all cipher per tls protocol.
  repeated TestSSLFinding cipher_tests = 16;

  // Which browser is able to establish a connection
  repeated TestSSLFinding browser_simulations = 17;
}

// A single test's result or testssl log message
message TestSSLFinding {
  // The test's id
  string id = 1;
  // The result's severity
  TestSSLSeverity severity = 2;
  // The test's result
  string finding = 3;

  // The associated CVE
  optional string cve = 4;
  // The associated CWE
  optional string cwe = 5;
  // The MITRE ATT&CK tactic and technique associated with this weakness
  optional shared.AttackTechnique mitre = 6;
}

// A TestSSLFinding's severity
enum TestSSLSeverity {
  // A debug level log message
  Debug    = 0;
  // An info level log message
  Info     = 1;
  // A warning level log message
  Warn     = 2;
  // An error level log message
  Fatal    = 3;

  // The test's result doesn't pose an issue
  Ok       = 4;
  // The test's result pose a low priority issue
  Low      = 5;
  // The test's result pose a medium priority issue
  Medium   = 6;
  // The test's result pose a high priority issue
  High     = 7;
  // The test's result pose a critical priority issue
  Critical = 8;
}


// Implemented by leech; allows kraken to request attack from a leech
service ReqAttackService {
  rpc BruteforceSubdomains(BruteforceSubdomainRequest) returns (stream BruteforceSubdomainResponse);
  rpc RunTcpPortScan(TcpPortScanRequest) returns (stream TcpPortScanResponse);
  rpc QueryCertificateTransparency(CertificateTransparencyRequest) returns (CertificateTransparencyResponse);
  rpc ServiceDetection(ServiceDetectionRequest) returns (ServiceDetectionResponse);
  rpc UdpServiceDetection(UdpServiceDetectionRequest) returns (stream UdpServiceDetectionResponse);
  rpc HostsAliveCheck(HostsAliveRequest) returns (stream HostsAliveResponse);
  rpc DnsResolution(DnsResolutionRequest) returns (stream DnsResolutionResponse);
  rpc TestSSL(TestSSLRequest) returns (TestSSLResponse);
}

/*
------------------------ PushAttack -------------------------------
 */

// Request to push an attack which has been started manually through the leech's cli
message PushAttackRequest {
  // The uuid of a workspace
  string workspace_uuid = 1;

  // The user's api key
  string api_key = 2;

  // The attack's type as well as its response
  oneof response {
    // Response streamed by an bruteforce subdomain attack
    RepeatedBruteforceSubdomainResponse bruteforce_subdomain = 3;
    // Response streamed by an tcp port scan attack
    RepeatedTcpPortScanResponse tcp_port_scan = 4;
    // Response to a certificate transparency request
    CertificateTransparencyResponse certificate_transparency = 5;
    // Response to a service detection request
    ServiceDetectionResponse service_detection = 6;
    // Response for checking which hosts are alive
    RepeatedHostsAliveResponse hosts_alive = 7;
    // Response streamed by a dns resolution attack
    RepeatedDnsResolutionResponse dns_resolution = 8;
<<<<<<< HEAD
    // Response for running testssl.sh
    TestSSLResponse testssl = 9;
=======
    // Response streamed by a dns resolution attack
    RepeatedUdpServiceDetectionResponse udp_service_detection = 9;
>>>>>>> 077d20b1
  }
}

// Thin wrapper to have a `repeated BruteforceSubdomainResponse` in a `oneof`
message RepeatedBruteforceSubdomainResponse {
  // repeated BruteforceSubdomainResponse
  repeated BruteforceSubdomainResponse responses = 1;
}
// Thin wrapper to have a `repeated TcpPortScanResponse` in a `oneof`
message RepeatedTcpPortScanResponse {
  // repeated TcpPortScanResponse
  repeated TcpPortScanResponse responses = 1;
}
// Thin wrapper to have a `repeated HostsAliveResponse` in a `oneof`
message RepeatedHostsAliveResponse {
  // repeated HostsAliveResponse
  repeated HostsAliveResponse responses = 1;
}
// Thin wrapper to have a `repeated DnsResolutionResponse` in a `oneof`
message RepeatedDnsResolutionResponse {
  // repeated DnsResolutionResponse
  repeated DnsResolutionResponse responses = 1;
}
// Thin wrapper to have a `repeated UdpServiceDetectionResponse` in a `oneof`
message RepeatedUdpServiceDetectionResponse {
  // repeated UdpServiceDetectionResponse
  repeated UdpServiceDetectionResponse responses = 1;
}

// Response to a manually pushed attack
message PushAttackResponse {
  // The attack uuid assigned by kraken
  string uuid = 1;
}

// Implemented by kraken; allows leeches to push manual attacks via cli
service PushAttackService {
  rpc PushAttack(PushAttackRequest) returns (PushAttackResponse);
}


/*
------------------------ Backlog -------------------------------
 */

// Request for a chunk of responses to be processed
message BacklogRequest {
  // Responses left from some previous attacks
  repeated AnyAttackResponse responses = 1;
}

// Response to a backlog request
//
// Might contain additional information in the future:
// What did go wrong (custom error type)? Which responses could be processed?
message BacklogResponse {}

// union of all messages which might be returned as response to any attack request
message AnyAttackResponse {
  // the attack that produced the response
  string attack_uuid = 1;

  // union of all messages which might be returned as response to any attack request
  oneof response {
    // Response streamed by an bruteforce subdomain attack
    BruteforceSubdomainResponse bruteforce_subdomain = 2;
    // Response streamed by an tcp port scan attack
    TcpPortScanResponse tcp_port_scan = 3;
    // Response to a certificate transparency request
    CertificateTransparencyResponse certificate_transparency = 4;
    // Response to a service detection request
    ServiceDetectionResponse service_detection = 5;
    // Response for checking which hosts are alive
    HostsAliveResponse hosts_alive = 6;
    // Response streamed by a dns resolution attack
    DnsResolutionResponse dns_resolution = 7;
<<<<<<< HEAD
    // Response for running testssl.sh
    TestSSLResponse testssl = 8;
=======
    // Response streamed by a dns resolution attack
    UdpServiceDetectionResponse udp_service_detection = 8;
>>>>>>> 077d20b1
  }
}

// Implemented by kraken; allows leeches to upload results that failed to upload previously
service BacklogService {
  rpc SubmitBacklog(BacklogRequest) returns (BacklogResponse);
}<|MERGE_RESOLUTION|>--- conflicted
+++ resolved
@@ -494,13 +494,10 @@
     RepeatedHostsAliveResponse hosts_alive = 7;
     // Response streamed by a dns resolution attack
     RepeatedDnsResolutionResponse dns_resolution = 8;
-<<<<<<< HEAD
-    // Response for running testssl.sh
-    TestSSLResponse testssl = 9;
-=======
     // Response streamed by a dns resolution attack
     RepeatedUdpServiceDetectionResponse udp_service_detection = 9;
->>>>>>> 077d20b1
+    // Response for running testssl.sh
+    TestSSLResponse testssl = 10;
   }
 }
 
@@ -577,13 +574,10 @@
     HostsAliveResponse hosts_alive = 6;
     // Response streamed by a dns resolution attack
     DnsResolutionResponse dns_resolution = 7;
-<<<<<<< HEAD
-    // Response for running testssl.sh
-    TestSSLResponse testssl = 8;
-=======
     // Response streamed by a dns resolution attack
     UdpServiceDetectionResponse udp_service_detection = 8;
->>>>>>> 077d20b1
+    // Response for running testssl.sh
+    TestSSLResponse testssl = 9;
   }
 }
 
