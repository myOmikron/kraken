--- conflicted
+++ resolved
@@ -14,11 +14,12 @@
 use kraken_proto::shared::dns_record::Record;
 use kraken_proto::shared::{Aaaa, Address, CertEntry, DnsRecord, GenericRecord, A};
 use kraken_proto::{
-    any_attack_response, shared, BruteforceSubdomainRequest, BruteforceSubdomainResponse,
-    CertificateTransparencyRequest, CertificateTransparencyResponse, DnsResolutionRequest,
-    DnsResolutionResponse, HostsAliveRequest, HostsAliveResponse, ServiceDetectionRequest,
-    ServiceDetectionResponse, ServiceDetectionResponseType, TcpPortScanRequest,
-    TcpPortScanResponse,
+    any_attack_response, shared, test_ssl_scans, test_ssl_service, BruteforceSubdomainRequest,
+    BruteforceSubdomainResponse, CertificateTransparencyRequest, CertificateTransparencyResponse,
+    DnsResolutionRequest, DnsResolutionResponse, HostsAliveRequest, HostsAliveResponse,
+    ServiceDetectionRequest, ServiceDetectionResponse, ServiceDetectionResponseType,
+    StartTlsProtocol, TcpPortScanRequest, TcpPortScanResponse, TestSslFinding, TestSslRequest,
+    TestSslResponse, TestSslScanResult, TestSslService, TestSslSeverity,
 };
 use log::error;
 use prost_types::Timestamp;
@@ -36,21 +37,7 @@
 use crate::modules::host_alive::icmp_scan::{start_icmp_scan, IcmpScanSettings};
 use crate::modules::port_scanner::tcp_con::{start_tcp_con_port_scan, TcpPortScannerSettings};
 use crate::modules::service_detection::{detect_service, DetectServiceSettings, Service};
-<<<<<<< HEAD
 use crate::modules::testssl::{self, run_testssl};
-use crate::rpc::rpc_attacks::req_attack_service_server::ReqAttackService;
-use crate::rpc::rpc_attacks::shared::CertEntry;
-use crate::rpc::rpc_attacks::{
-    test_ssl_scans, test_ssl_service, BruteforceSubdomainRequest, BruteforceSubdomainResponse,
-    CertificateTransparencyRequest, CertificateTransparencyResponse, DnsResolutionRequest,
-    DnsResolutionResponse, HostsAliveRequest, HostsAliveResponse, ServiceDetectionRequest,
-    ServiceDetectionResponse, ServiceDetectionResponseType, StartTlsProtocol, TcpPortScanRequest,
-    TcpPortScanResponse, TestSslFinding, TestSslRequest, TestSslResponse, TestSslScanResult,
-    TestSslService, TestSslSeverity,
-};
-use crate::rpc::utils::stream_attack;
-=======
->>>>>>> dae9cad9
 
 /// The Attack service
 pub struct Attacks {
@@ -366,14 +353,13 @@
             any_attack_response::Response::DnsResolution,
         )
     }
-<<<<<<< HEAD
 
     async fn test_ssl(
         &self,
         request: Request<TestSslRequest>,
     ) -> Result<Response<TestSslResponse>, Status> {
         let TestSslRequest {
-            attack_uuid,
+            attack_uuid: _,
             uri,
             connect_timeout,
             openssl_timeout,
@@ -494,7 +480,7 @@
                 })
                 .collect(),
         }))
-=======
+    }
 }
 
 impl Attacks {
@@ -563,6 +549,5 @@
 
         // Return stream
         Ok(Response::new(Box::pin(ReceiverStream::new(to_stream))))
->>>>>>> dae9cad9
     }
 }