--- conflicted
+++ resolved
@@ -19,16 +19,12 @@
         return Object.entries(obj);
     }
 
-<<<<<<< HEAD
     /** {@link ObjectConstructor.fromEntries `Object.fromEntries`} which preserves the keys' type */
     export function fromEntries<Key extends string, Value>(arr: Array<[Key, Value]>): Record<Key, Value> {
         // @ts-ignore
         return Object.fromEntries(arr);
     }
 
-    export function isEmpty(obj: Record<string, any>): boolean {
-        for (const key in obj) {
-=======
     // eslint-disable-next-line jsdoc/require-param, jsdoc/require-returns
     /** {@link Array.isArray} but for objects */
     export function isObject(obj: unknown): obj is object {
@@ -45,7 +41,6 @@
      */
     export function isEmpty(obj: Record<string, unknown>): boolean {
         for (const _ in obj) {
->>>>>>> 152a6c6a
             return false;
         }
         return true;
