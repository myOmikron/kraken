--- conflicted
+++ resolved
@@ -80,7 +80,6 @@
     }
 
     async createTransferList() {
-<<<<<<< HEAD
         (await Api.user.all()).match(
             (u) => {
                 u.users
@@ -97,31 +96,10 @@
     }
 
     async createInviteList() {
-=======
->>>>>>> 74bacba7
         (await Api.user.all()).match(
             (u) => {
                 u.users
                     .filter((s) => {
-<<<<<<< HEAD
-=======
-                        return this.props.workspace.owner.uuid !== s.uuid;
-                    })
-                    .map((s) => {
-                        let member = { label: s.displayName + " (" + s.username + ") ", value: s.uuid };
-                        this.state.transferList.push(member);
-                    });
-            },
-            (err) => toast.error(err.message)
-        );
-    }
-
-    async createInviteList() {
-        (await Api.user.all()).match(
-            (u) => {
-                u.users
-                    .filter((s) => {
->>>>>>> 74bacba7
                         let users = [
                             ...this.props.workspace.members.map((x) => x.uuid),
                             this.props.workspace.owner.uuid,
