--- conflicted
+++ resolved
@@ -1,15 +1,10 @@
 import React from "react";
-import { SourceAttack } from "../../../api/generated";
 import "../../../styling/workspace-data-details.css";
 import ArrowLeftIcon from "../../../svg/arrow-left";
 import ArrowRightIcon from "../../../svg/arrow-right";
-<<<<<<< HEAD
 import { SourceAttack, TestSSLFinding, TestSSLSection, TestSSLSeverity } from "../../../api/generated";
 import { copyToClipboard, ObjectFns } from "../../../utils/helper";
-=======
 import CopyIcon from "../../../svg/copy";
-import { copyToClipboard } from "../../../utils/helper";
->>>>>>> 4e37f46f
 
 type WorkspaceDataDetailsResultsProps = {
     attack: SourceAttack;
@@ -129,44 +124,67 @@
                                     </div>
                                 </div>
                                 <div className={"workspace-data-details-pane-layout"}>
-                                    {txtResult.entries.map(entry => <>
-                                        <div className={"workspace-data-details-pane wide"}>
-                                            {("serviceHint" in entry && entry["serviceHint"]) ? <>
-                                                <h3 className={"sub-heading"}>{entry.serviceHint.txtType}</h3>
-                                                <span className={"workspace-data-details-text-wrap"}>{entry.serviceHint.rule}</span>
-                                            </> : ("spf" in entry && entry["spf"]) ? <>
-                                                <div className={"workspace-data-details-list"}>
-                                                    <h3 className={"sub-heading"}>{entry.spf.spfType}</h3>
-                                                    <span className={"workspace-data-details-text-wrap"}>{entry.spf.rule}</span>
-                                                </div>
-                                                {entry.spf.spfDomain && (<>
-                                                        <hr/>
+                                    {txtResult.entries.map((entry) => (
+                                        <>
+                                            <div className={"workspace-data-details-pane wide"}>
+                                                {"serviceHint" in entry && entry["serviceHint"] ? (
+                                                    <>
+                                                        <h3 className={"sub-heading"}>{entry.serviceHint.txtType}</h3>
+                                                        <span className={"workspace-data-details-text-wrap"}>
+                                                            {entry.serviceHint.rule}
+                                                        </span>
+                                                    </>
+                                                ) : "spf" in entry && entry["spf"] ? (
+                                                    <>
                                                         <div className={"workspace-data-details-list"}>
-                                                            <h3 className={"sub-heading"}>parsed{entry.spf.spfDomain && entry.spf.spfIp && " (domain) "}</h3>
-                                                            <div>
-                                                                <span>{entry.spf.spfDomain}</span>
-                                                                <span>
-                                                                    {entry.spf.spfDomainIpv4Cidr && "/" + entry.spf.spfDomainIpv4Cidr}
-                                                                </span>
-                                                                <span>
-                                                                    {entry.spf.spfDomainIpv6Cidr && "//" + entry.spf.spfDomainIpv6Cidr}
-                                                                </span>
-                                                            </div>
+                                                            <h3 className={"sub-heading"}>{entry.spf.spfType}</h3>
+                                                            <span className={"workspace-data-details-text-wrap"}>
+                                                                {entry.spf.rule}
+                                                            </span>
                                                         </div>
+                                                        {entry.spf.spfDomain && (
+                                                            <>
+                                                                <hr />
+                                                                <div className={"workspace-data-details-list"}>
+                                                                    <h3 className={"sub-heading"}>
+                                                                        parsed
+                                                                        {entry.spf.spfDomain &&
+                                                                            entry.spf.spfIp &&
+                                                                            " (domain) "}
+                                                                    </h3>
+                                                                    <div>
+                                                                        <span>{entry.spf.spfDomain}</span>
+                                                                        <span>
+                                                                            {entry.spf.spfDomainIpv4Cidr &&
+                                                                                "/" + entry.spf.spfDomainIpv4Cidr}
+                                                                        </span>
+                                                                        <span>
+                                                                            {entry.spf.spfDomainIpv6Cidr &&
+                                                                                "//" + entry.spf.spfDomainIpv6Cidr}
+                                                                        </span>
+                                                                    </div>
+                                                                </div>
+                                                            </>
+                                                        )}
+                                                        {entry.spf.spfIp && (
+                                                            <>
+                                                                <hr />
+                                                                <div className={"workspace-data-details-list"}>
+                                                                    <h3 className={"sub-heading"}>
+                                                                        parsed
+                                                                        {entry.spf.spfDomain &&
+                                                                            entry.spf.spfIp &&
+                                                                            " (ip) "}
+                                                                    </h3>
+                                                                    <span>{entry.spf.spfIp}</span>
+                                                                </div>
+                                                            </>
+                                                        )}
                                                     </>
-                                                )}
-                                                {entry.spf.spfIp && (
-                                                    <>
-                                                        <hr/>
-                                                        <div className={"workspace-data-details-list"}>
-                                                            <h3 className={"sub-heading"}>parsed{entry.spf.spfDomain && entry.spf.spfIp && " (ip) "}</h3>
-                                                            <span>{entry.spf.spfIp}</span>
-                                                        </div>
-                                                    </>
-                                                )}
-                                            </> : undefined}
-                                        </div>
-                                    </>)}
+                                                ) : undefined}
+                                            </div>
+                                        </>
+                                    ))}
                                 </div>
                             </div>
                         );
