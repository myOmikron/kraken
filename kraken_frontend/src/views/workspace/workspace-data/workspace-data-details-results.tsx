--- conflicted
+++ resolved
@@ -1,9 +1,5 @@
 import React from "react";
-<<<<<<< HEAD
-=======
-import { SourceAttack } from "../../../api/generated";
 import OsIcon from "../../../components/os-icon";
->>>>>>> 152a6c6a
 import "../../../styling/workspace-data-details.css";
 import ArrowLeftIcon from "../../../svg/arrow-left";
 import ArrowRightIcon from "../../../svg/arrow-right";
@@ -15,22 +11,10 @@
     attacks: Array<SourceAttack>;
 };
 
-<<<<<<< HEAD
-    componentDidUpdate(
-        prevProps: Readonly<WorkspaceDataDetailsResultsProps>,
-        prevState: Readonly<WorkspaceDataDetailsResultsState>,
-        snapshot?: any,
-    ) {
-        if (prevProps.attack.uuid !== this.props.attack.uuid || prevProps.uuid !== this.props.uuid) {
-            this.setState({ page: 0 });
-        }
-    }
-=======
 export default function WorkspaceDataDetailsResults(props: WorkspaceDataDetailsResultsProps) {
     const { attacks } = props;
     const [attackPage, setAttackPage] = React.useState(0);
     const [resultPage, setResultPage] = React.useState(0);
->>>>>>> 152a6c6a
 
     if (attacks.length === 0) {
         return null;
@@ -92,18 +76,6 @@
                                     <span>Created:</span>
                                     <span>Finished:</span>
                                 </div>
-<<<<<<< HEAD
-                                <div className={"workspace-data-details-pane-layout"}>
-                                    {txtResult.entries.map((entry) => (
-                                        <>
-                                            <div className={"workspace-data-details-pane wide"}>
-                                                {"serviceHint" in entry && entry["serviceHint"] ? (
-                                                    <>
-                                                        <h3 className={"sub-heading"}>{entry.serviceHint.txtType}</h3>
-                                                        <span className={"workspace-data-details-text-wrap"}>
-                                                            {entry.serviceHint.rule}
-                                                        </span>
-=======
                                 <div className="workspace-data-details-list-elements">
                                     <span>{txtResult.domain}</span>
                                     <span>{attack.startedBy.displayName}</span>
@@ -151,17 +123,10 @@
                                                                 </span>
                                                             </div>
                                                         </div>
->>>>>>> 152a6c6a
                                                     </>
-                                                ) : "spf" in entry && entry["spf"] ? (
+                                                )}
+                                                {entry.spf.spfIp && (
                                                     <>
-<<<<<<< HEAD
-                                                        <div className={"workspace-data-details-list"}>
-                                                            <h3 className={"sub-heading"}>{entry.spf.spfType}</h3>
-                                                            <span className={"workspace-data-details-text-wrap"}>
-                                                                {entry.spf.rule}
-                                                            </span>
-=======
                                                         <hr />
                                                         <div className={"workspace-data-details-list"}>
                                                             <h3 className={"sub-heading"}>
@@ -169,81 +134,11 @@
                                                                 {entry.spf.spfDomain && entry.spf.spfIp && " (ip) "}
                                                             </h3>
                                                             <span>{entry.spf.spfIp}</span>
->>>>>>> 152a6c6a
                                                         </div>
-                                                        {entry.spf.spfDomain && (
-                                                            <>
-                                                                <hr />
-                                                                <div className={"workspace-data-details-list"}>
-                                                                    <h3 className={"sub-heading"}>
-                                                                        parsed
-                                                                        {entry.spf.spfDomain &&
-                                                                            entry.spf.spfIp &&
-                                                                            " (domain) "}
-                                                                    </h3>
-                                                                    <div>
-                                                                        <span>{entry.spf.spfDomain}</span>
-                                                                        <span>
-                                                                            {entry.spf.spfDomainIpv4Cidr &&
-                                                                                "/" + entry.spf.spfDomainIpv4Cidr}
-                                                                        </span>
-                                                                        <span>
-                                                                            {entry.spf.spfDomainIpv6Cidr &&
-                                                                                "//" + entry.spf.spfDomainIpv6Cidr}
-                                                                        </span>
-                                                                    </div>
-                                                                </div>
-                                                            </>
-                                                        )}
-                                                        {entry.spf.spfIp && (
-                                                            <>
-                                                                <hr />
-                                                                <div className={"workspace-data-details-list"}>
-                                                                    <h3 className={"sub-heading"}>
-                                                                        parsed
-                                                                        {entry.spf.spfDomain &&
-                                                                            entry.spf.spfIp &&
-                                                                            " (ip) "}
-                                                                    </h3>
-                                                                    <span>{entry.spf.spfIp}</span>
-                                                                </div>
-                                                            </>
-                                                        )}
                                                     </>
-<<<<<<< HEAD
-                                                ) : undefined}
-                                            </div>
-                                        </>
-                                    ))}
-                                </div>
-                            </div>
-                        );
-                    } else {
-                        return null;
-                    }
-                case "QueryCertificateTransparency":
-                    if (this.state.page < this.props.attack.results.length) {
-                        let qctResult = this.props.attack.results[this.state.page];
-                        return (
-                            <div className="workspace-data-details-container">
-                                <div className={"workspace-data-details-pane"}>
-                                    <h3 className={"sub-heading"}>Query Certificate Transparency</h3>
-                                    <div className={"workspace-data-details-list"}>
-                                        <div className="workspace-data-details-list-elements">
-                                            <span>Started by:</span>
-                                            <span>Created:</span>
-                                            <span>Finished:</span>
-                                        </div>
-                                        <div className="workspace-data-details-list-elements">
-                                            <span>{a.startedBy.displayName}</span>
-                                            <span>{this.formateDate(a.createdAt)}</span>
-                                            <span>{this.formateDate(a.finishedAt)}</span>
-                                        </div>
-=======
                                                 )}
                                             </>
                                         ) : undefined}
->>>>>>> 152a6c6a
                                     </div>
                                 </>
                             ))}
@@ -575,101 +470,6 @@
                                     <span>{formatDate(attack.finishedAt)}</span>
                                 </div>
                             </div>
-<<<<<<< HEAD
-                        );
-                    } else {
-                        return null;
-                    }
-                case "TestSSL":
-                    const result = this.props.attack.results;
-                    const sections = ObjectFns.fromEntries(
-                        Object.values(TestSSLSection).map((s) => [
-                            s,
-                            { worst: TestSSLSeverity.Info as TestSSLSeverity, findings: Array<TestSSLFinding>() },
-                        ]),
-                    );
-                    for (const finding of result.findings) {
-                        const section = sections[finding.section];
-                        if (rateSeverity(finding.severity) > rateSeverity(section.worst))
-                            section.worst = finding.severity;
-                        section.findings.push(finding);
-                    }
-                    return (
-                        <div className={"workspace-data-details-container"}>
-                            <div className={"workspace-data-details-pane"}>
-                                <h3 className={"sub-heading"}>TestSSL</h3>
-                                <div className={"workspace-data-details-list"}>
-                                    <div className="workspace-data-details-list-elements">
-                                        <span>Started by:</span>
-                                        <span>Created:</span>
-                                        <span>Finished:</span>
-                                    </div>
-                                    <div className="workspace-data-details-list-elements">
-                                        <span>{a.startedBy.displayName}</span>
-                                        <span>{this.formateDate(a.createdAt)}</span>
-                                        <span>{this.formateDate(a.finishedAt)}</span>
-                                    </div>
-                                </div>
-                            </div>
-                            {ObjectFns.entries(sections).map(([section, { worst, findings }]) => (
-                                <div className={"workspace-data-details-pane"}>
-                                    <div className={"workspace-data-details-testssl-section"}>
-                                        <h3 className={`workspace-data-details-testssl-${worst.toLowerCase()}`}>
-                                            {section}
-                                        </h3>
-                                        {findings.map(({ id, value, severity }) => (
-                                            <>
-                                                <strong
-                                                    className={`workspace-data-details-testssl-${severity.toLowerCase()}`}
-                                                >
-                                                    {id}
-                                                </strong>
-                                                <span>{value}</span>
-                                            </>
-                                        ))}
-                                    </div>
-                                </div>
-                            ))}
-                        </div>
-                    );
-                case undefined:
-                    return "undefined";
-                default:
-                    return "Unimplemented";
-            }
-        })();
-        console.log(this.state.page);
-        if (!("length" in this.props.attack.results)) {
-            return <div className="workspace-data-details-result-container">{attackElement}</div>;
-        } else if (this.state.page < this.props.attack.results.length) {
-            let uuid = this.props.attack.results[this.state.page].uuid;
-            return (
-                <div className="workspace-data-details-result-container">
-                    <div className="workspace-data-details-result-control">
-                        <button
-                            className={"workspace-table-button"}
-                            disabled={this.state.page === 0}
-                            onClick={() => {
-                                let x = this.state.page - 1;
-                                this.setState({ page: x });
-                            }}
-                        >
-                            <ArrowLeftIcon />
-                        </button>
-                        <span>
-                            {this.state.page + 1} of {this.props.attack.results.length}
-                        </span>
-                        <button
-                            className={"workspace-table-button"}
-                            disabled={this.state.page === this.props.attack.results.length - 1}
-                            onClick={() => {
-                                let x = this.state.page + 1;
-                                this.setState({ page: x });
-                            }}
-                        >
-                            <ArrowRightIcon />
-                        </button>
-=======
                         </div>
                         <div className={"workspace-data-details-pane-layout"}>
                             <div className={"workspace-data-details-pane wide"}>
@@ -692,7 +492,59 @@
                                 <pre>{osResult.hints || "n/a"}</pre>
                             </div>
                         </div>
->>>>>>> 152a6c6a
+                    </div>
+                );
+            case "TestSSL":
+                const tsResult = attack.results.at(clampedResultPage);
+                if (tsResult === undefined) return null;
+                const sections = ObjectFns.fromEntries(
+                    Object.values(TestSSLSection).map((s) => [
+                        s,
+                        { worst: TestSSLSeverity.Info as TestSSLSeverity, findings: Array<TestSSLFinding>() }
+                    ])
+                );
+                for (const finding of tsResult.findings) {
+                    const section = sections[finding.section];
+                    if (rateSeverity(finding.severity) > rateSeverity(section.worst))
+                        section.worst = finding.severity;
+                    section.findings.push(finding);
+                }
+                return (
+                    <div className={"workspace-data-details-container"}>
+                        <div className={"workspace-data-details-pane"}>
+                            <h3 className={"sub-heading"}>TestSSL</h3>
+                            <div className={"workspace-data-details-list"}>
+                                <div className="workspace-data-details-list-elements">
+                                    <span>Started by:</span>
+                                    <span>Created:</span>
+                                    <span>Finished:</span>
+                                </div>
+                                <div className="workspace-data-details-list-elements">
+                                    <span>{attack.startedBy.displayName}</span>
+                                    <span>{formatDate(attack.createdAt)}</span>
+                                    <span>{formatDate(attack.finishedAt)}</span>
+                                </div>
+                            </div>
+                        </div>
+                        {ObjectFns.entries(sections).map(([section, { worst, findings }]) => (
+                            <div className={"workspace-data-details-pane"}>
+                                <div className={"workspace-data-details-testssl-section"}>
+                                    <h3 className={`workspace-data-details-testssl-${worst.toLowerCase()}`}>
+                                        {section}
+                                    </h3>
+                                    {findings.map(({ id, value, severity }) => (
+                                        <>
+                                            <strong
+                                                className={`workspace-data-details-testssl-${severity.toLowerCase()}`}
+                                            >
+                                                {id}
+                                            </strong>
+                                            <span>{value}</span>
+                                        </>
+                                    ))}
+                                </div>
+                            </div>
+                        ))}
                     </div>
                 );
             case undefined:
