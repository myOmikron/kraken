import React from "react";
import "../../styling/workspace-attacks.css";
import { FullDomain, FullHost, FullPort, FullService, FullWorkspace } from "../../api/generated";
import AttacksIcon from "../../svg/attacks";
import WorkspaceAttacksDehashed from "./attacks/workspace-attacks-dehashed";
import WorkspaceAttacksPortScanTcp from "./attacks/workspace-attacks-port-scan-tcp";
import WorkspaceAttacksCT from "./attacks/workspace-attacks-certificate-transparency";
import WorkspaceAttacksHostAlive from "./attacks/workspace-attacks-host-alive";
import WorkspaceAttacksServiceDetection from "./attacks/workspace-attacks-service-detection";
import WorkspaceAttacksUdpServiceDetection from "./attacks/workspace-attacks-udp-service-detection";
import WorkspaceAttacksBruteforceSubdomains from "./attacks/workspace-attacks-bsd";
import { WORKSPACE_CONTEXT } from "./workspace";
import { Api } from "../../api/api";
import { handleApiError } from "../../utils/helper";
import CloseIcon from "../../svg/close";
import { ROUTES } from "../../routes";
import WorkspaceAttacksDnsResolution from "./attacks/workspace-attacks-dns-resolution";
<<<<<<< HEAD
import WorkspaceAttacksTestssl from "./attacks/workspace-attacks-testssl";
=======
import WorkspaceAttacksDnsTxtScan from "./attacks/workspace-attacks-dns-txt-scan";
>>>>>>> 4e37f46f

export enum AttackCategory {
    Domains = "domains",
    Hosts = "hosts",
    Ports = "ports",
    Services = "services",
    Other = "other",
}

export enum AttackType {
    Dehashed = "dehashed",
    CertificateTransparency = "certificate_transparency",
    HostAlive = "host_alive",
    ServiceDetection = "service_detection",
    UdpServiceDetection = "udp_service_detection",
    Whois = "whois",
    BruteforceSubdomains = "bruteforce_subdomains",
    TcpCon = "tcp_con",
    DnsResolution = "dns_resolution",
<<<<<<< HEAD
    TestSSL = "testssl",
=======
    DnsTxtScan = "dns_txt_scan",
>>>>>>> 4e37f46f
}

const ATTACKS: Record<
    AttackType,
    {
        /** A full name to show on hover */
        name: string;
        /** A short description to show on hover */
        description: string;
        /** The category this attack belongs to */
        category: AttackCategory;
        /** The React component which renders the form */
        form: React.JSXElementConstructor<{ prefilled: PrefilledAttackParams; targetType: TargetType | null }>;
    }
> = {
    bruteforce_subdomains: {
        name: "Bruteforce Subdomains",
        description: `Query a DNS server for all combinations of the given domain and the entries from the provided wordlist. 
        The entries of the wordlist will be prepended as subdomains.`,
        category: AttackCategory.Domains,
        form: WorkspaceAttacksBruteforceSubdomains,
    },
    certificate_transparency: {
        name: "Certificate Transparency",
        description: `Certificate transparency is a concept that was created to monitor the certificates that were signed by a CA.
        This attack will query the logs of a certificate transparency log collector to retrieve certificates with the given name in it.`,
        category: AttackCategory.Domains,
        form: WorkspaceAttacksCT,
    },
    dns_resolution: {
        name: "Dns Resolution",
        description: "Query a DNS server to resolve a given domain",
        category: AttackCategory.Domains,
        form: WorkspaceAttacksDnsResolution,
    },
    dns_txt_scan: {
        name: "DNS TXT Scan",
        description: "Scans the given domain's DNS TXT entries for known patterns",
        category: AttackCategory.Domains,
        form: WorkspaceAttacksDnsTxtScan,
    },
    whois: {
        name: "Whois",
        description: `Queries the RIPE database for the given IP address to find issued subnets for a company.`,
        category: AttackCategory.Hosts,
        form: () => <span>Not implemented yet</span>,
    },
    host_alive: {
        name: "Host alive",
        description: `Performs multiple scan techniques on an IP or a net to determine if a host is online.`,
        category: AttackCategory.Hosts,
        form: WorkspaceAttacksHostAlive,
    },
    tcp_con: {
        name: "TCP port scan",
        description: `Determine if a port is accepting TCP connections.`,
        category: AttackCategory.Ports,
        form: WorkspaceAttacksPortScanTcp,
    },
    service_detection: {
        name: "Service Detection",
        description: `Try to determine which service is running on a specific port.`,
        category: AttackCategory.Services,
        form: WorkspaceAttacksServiceDetection,
    },
    udp_service_detection: {
        name: "UDP Service Detection",
        description: `Try to determine which UDP service is running on a host on the given ports.`,
        category: AttackCategory.Services,
        form: WorkspaceAttacksUdpServiceDetection,
    },
    dehashed: {
        name: "Dehashed",
        description: `Dehashed provides an API to retrieve passwords (hashed and clear) and other information when querying a domain or an email.`,
        category: AttackCategory.Other,
        form: WorkspaceAttacksDehashed,
    },
    testssl: {
        name: "Testssl",
        description: "Run testssl.sh to check a services tls configuration",
        category: AttackCategory.Ports,
        form: WorkspaceAttacksTestssl,
    },
};

const TARGET_TYPE = ["domain", "host", "port", "service"] as const;
/**
 * An attack target's type
 *
 * Used in combination with an uuid to identify an attack's target
 */
export type TargetType = (typeof TARGET_TYPE)[number];
export function TargetType(value: string): TargetType {
    // @ts-ignore
    if (TARGET_TYPE.indexOf(value) >= 0) return value;
    else throw Error(`Got invalid target type: ${value}`);
}

/** Set of attacks' parameters prefilled based on the target and passed to the attacks' forms */
export type PrefilledAttackParams = { domain?: string; ipAddr?: string; port?: number };

type WorkspaceAttacksProps =
    | {
          targetType?: never;
          targetUuid?: never;
      }
    | {
          targetType: TargetType;
          targetUuid: string;
      };

type WorkspaceAttacksState = {
    selectedAttack: AttackType | null;
    hoverAttack: AttackType | null;
    target: { name: string } & PrefilledAttackParams;
};

export default class WorkspaceAttacks extends React.Component<WorkspaceAttacksProps, WorkspaceAttacksState> {
    static contextType = WORKSPACE_CONTEXT;
    declare context: React.ContextType<typeof WORKSPACE_CONTEXT>;

    state: WorkspaceAttacksState = {
        selectedAttack: null,
        hoverAttack: null,
        target: { name: "Loading..." },
    };

    componentDidMount() {
        this.loadTarget();
    }

    componentDidUpdate(prevProps: Readonly<WorkspaceAttacksProps>) {
        if (this.props.targetType !== prevProps.targetType || this.props.targetUuid !== prevProps.targetUuid)
            this.loadTarget();
    }

    loadTarget() {
        switch (this.props.targetType) {
            case "domain":
                Api.workspaces.domains
                    .get(this.context.workspace.uuid, this.props.targetUuid)
                    .then(handleApiError(({ domain }) => this.setState({ target: { name: domain, domain } })));
                break;
            case "host":
                Api.workspaces.hosts
                    .get(this.context.workspace.uuid, this.props.targetUuid)
                    .then(handleApiError(({ ipAddr }) => this.setState({ target: { name: ipAddr, ipAddr } })));
                break;
            case "port":
                Api.workspaces.ports.get(this.context.workspace.uuid, this.props.targetUuid).then(
                    handleApiError(({ host: { ipAddr }, port }) =>
                        this.setState({
                            target: {
                                name: `${ipAddr}'s port ${port}`,
                                ipAddr,
                                port,
                            },
                        }),
                    ),
                );
                break;
            case "service":
                Api.workspaces.services.get(this.context.workspace.uuid, this.props.targetUuid).then(
                    handleApiError(({ name, host: { ipAddr }, port }) =>
                        this.setState({
                            target: {
                                name: port
                                    ? `${ipAddr}'s service ${name} on port ${port.port}`
                                    : `${ipAddr}'s service ${name}`,
                                ipAddr,
                                port: port?.port,
                            },
                        }),
                    ),
                );
                break;
            default:
                this.setState({ target: { name: "Loading..." } });
                break;
        }
    }

    render() {
        const { hoverAttack, selectedAttack } = this.state;

        const attackInfo = (hoverAttack && ATTACKS[hoverAttack]) || (selectedAttack && ATTACKS[selectedAttack]);
        const AttackForm = selectedAttack && ATTACKS[selectedAttack].form;

        const disabled: Partial<Record<AttackType, boolean>> = {};
        if ("targetType" in this.props) {
            if (this.props.targetType === "domain") {
                disabled.service_detection = true;
                disabled.udp_service_detection = true;
                disabled.whois = true;
            } else {
                disabled.bruteforce_subdomains = true;
                disabled.certificate_transparency = true;
                disabled.dns_resolution = true;
                disabled.dns_txt_scan = true;
            }
        }

        return (
            <div className={"workspace-attacks-container"}>
                <div className={"pane workspace-attacks-info"}>
                    <h2 className={"sub-heading"}>Attack Info</h2>
                    {attackInfo !== null ? (
                        <>
                            <h3 className={"heading"}>{attackInfo.name}</h3>
                            <span className={""}>{attackInfo.description}</span>
                        </>
                    ) : (
                        <div className={"workspace-attacks-info-empty"}>
                            <span>- Hover over an attack to display information -</span>
                        </div>
                    )}
                </div>
                <div className={"workspace-attacks-center-column"}>
                    {"targetType" in this.props ? (
                        <div className={"pane workspace-attacks-target"}>
                            <h2 className={"sub-heading"}>Attacking {this.state.target.name}</h2>
                            <button
                                className={"icon-button"}
                                type={"button"}
                                onClick={() => ROUTES.WORKSPACE_ATTACKS.visit({ uuid: this.context.workspace.uuid })}
                            >
                                <CloseIcon />
                            </button>
                        </div>
                    ) : null}
                    <div className={"pane workspace-attacks"}>
                        <AttacksIcon
                            onAttackHover={(hoverAttack) => this.setState({ hoverAttack })}
                            activeAttack={selectedAttack}
                            onAttackSelect={(selectedAttack) => this.setState({ selectedAttack })}
                            activeAttackCategory={hoverAttack && ATTACKS[hoverAttack].category}
                            disabled={disabled}
                        />
                    </div>
                </div>
                <div className={"pane workspace-attacks-details"}>
                    <h2 className={"sub-heading"}>Attack details</h2>
                    {AttackForm === null ? (
                        <div className={"workspace-attacks-details-empty"}>
                            <span> - Click on an attack to start - </span>
                        </div>
                    ) : (
                        <AttackForm prefilled={this.state.target} targetType={this.props.targetType || null} />
                    )}
                </div>
            </div>
        );
    }
}<|MERGE_RESOLUTION|>--- conflicted
+++ resolved
@@ -15,11 +15,8 @@
 import CloseIcon from "../../svg/close";
 import { ROUTES } from "../../routes";
 import WorkspaceAttacksDnsResolution from "./attacks/workspace-attacks-dns-resolution";
-<<<<<<< HEAD
+import WorkspaceAttacksDnsTxtScan from "./attacks/workspace-attacks-dns-txt-scan";
 import WorkspaceAttacksTestssl from "./attacks/workspace-attacks-testssl";
-=======
-import WorkspaceAttacksDnsTxtScan from "./attacks/workspace-attacks-dns-txt-scan";
->>>>>>> 4e37f46f
 
 export enum AttackCategory {
     Domains = "domains",
@@ -39,11 +36,8 @@
     BruteforceSubdomains = "bruteforce_subdomains",
     TcpCon = "tcp_con",
     DnsResolution = "dns_resolution",
-<<<<<<< HEAD
+    DnsTxtScan = "dns_txt_scan",
     TestSSL = "testssl",
-=======
-    DnsTxtScan = "dns_txt_scan",
->>>>>>> 4e37f46f
 }
 
 const ATTACKS: Record<
