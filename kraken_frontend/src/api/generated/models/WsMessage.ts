/* tslint:disable */
/* eslint-disable */


import {
    WsMessageOneOf16,
    WsMessageOneOf16TypeEnum,
    WsMessageOneOf16FromJSONTyped,
    WsMessageOneOf16ToJSON,
} from './WsMessageOneOf16';
import {
    WsMessageOneOf8,
    WsMessageOneOf8TypeEnum,
    WsMessageOneOf8FromJSONTyped,
    WsMessageOneOf8ToJSON,
} from './WsMessageOneOf8';
import {
    WsMessageOneOf13,
    WsMessageOneOf13TypeEnum,
    WsMessageOneOf13FromJSONTyped,
    WsMessageOneOf13ToJSON,
} from './WsMessageOneOf13';
import {
    WsMessageOneOf,
    WsMessageOneOfTypeEnum,
    WsMessageOneOfFromJSONTyped,
    WsMessageOneOfToJSON,
} from './WsMessageOneOf';
import {
    WsMessageOneOf2,
    WsMessageOneOf2TypeEnum,
    WsMessageOneOf2FromJSONTyped,
    WsMessageOneOf2ToJSON,
} from './WsMessageOneOf2';
import {
    WsMessageOneOf1,
    WsMessageOneOf1TypeEnum,
    WsMessageOneOf1FromJSONTyped,
    WsMessageOneOf1ToJSON,
} from './WsMessageOneOf1';
import {
    WsMessageOneOf5,
    WsMessageOneOf5TypeEnum,
    WsMessageOneOf5FromJSONTyped,
    WsMessageOneOf5ToJSON,
} from './WsMessageOneOf5';
import {
    WsMessageOneOf9,
    WsMessageOneOf9TypeEnum,
    WsMessageOneOf9FromJSONTyped,
    WsMessageOneOf9ToJSON,
} from './WsMessageOneOf9';
import {
    WsMessageOneOf17,
    WsMessageOneOf17TypeEnum,
    WsMessageOneOf17FromJSONTyped,
    WsMessageOneOf17ToJSON,
} from './WsMessageOneOf17';
import {
    WsMessageOneOf4,
    WsMessageOneOf4TypeEnum,
    WsMessageOneOf4FromJSONTyped,
    WsMessageOneOf4ToJSON,
} from './WsMessageOneOf4';
import {
    WsMessageOneOf11,
    WsMessageOneOf11TypeEnum,
    WsMessageOneOf11FromJSONTyped,
    WsMessageOneOf11ToJSON,
} from './WsMessageOneOf11';
import {
    WsMessageOneOf3,
    WsMessageOneOf3TypeEnum,
    WsMessageOneOf3FromJSONTyped,
    WsMessageOneOf3ToJSON,
} from './WsMessageOneOf3';
import {
    WsMessageOneOf10,
    WsMessageOneOf10TypeEnum,
    WsMessageOneOf10FromJSONTyped,
    WsMessageOneOf10ToJSON,
} from './WsMessageOneOf10';
import {
    WsMessageOneOf12,
    WsMessageOneOf12TypeEnum,
    WsMessageOneOf12FromJSONTyped,
    WsMessageOneOf12ToJSON,
} from './WsMessageOneOf12';
import {
    WsMessageOneOf7,
    WsMessageOneOf7TypeEnum,
    WsMessageOneOf7FromJSONTyped,
    WsMessageOneOf7ToJSON,
} from './WsMessageOneOf7';
import {
    WsMessageOneOf14,
    WsMessageOneOf14TypeEnum,
    WsMessageOneOf14FromJSONTyped,
    WsMessageOneOf14ToJSON,
} from './WsMessageOneOf14';
import {
<<<<<<< HEAD
=======
    WsMessageOneOf15,
    WsMessageOneOf15TypeEnum,
    WsMessageOneOf15FromJSONTyped,
    WsMessageOneOf15ToJSON,
} from './WsMessageOneOf15';
import {
    WsMessageOneOf16,
    WsMessageOneOf16TypeEnum,
    WsMessageOneOf16FromJSONTyped,
    WsMessageOneOf16ToJSON,
} from './WsMessageOneOf16';
import {
    WsMessageOneOf17,
    WsMessageOneOf17TypeEnum,
    WsMessageOneOf17FromJSONTyped,
    WsMessageOneOf17ToJSON,
} from './WsMessageOneOf17';
import {
    WsMessageOneOf18,
    WsMessageOneOf18TypeEnum,
    WsMessageOneOf18FromJSONTyped,
    WsMessageOneOf18ToJSON,
} from './WsMessageOneOf18';
import {
    WsMessageOneOf19,
    WsMessageOneOf19TypeEnum,
    WsMessageOneOf19FromJSONTyped,
    WsMessageOneOf19ToJSON,
} from './WsMessageOneOf19';
import {
    WsMessageOneOf2,
    WsMessageOneOf2TypeEnum,
    WsMessageOneOf2FromJSONTyped,
    WsMessageOneOf2ToJSON,
} from './WsMessageOneOf2';
import {
    WsMessageOneOf20,
    WsMessageOneOf20TypeEnum,
    WsMessageOneOf20FromJSONTyped,
    WsMessageOneOf20ToJSON,
} from './WsMessageOneOf20';
import {
    WsMessageOneOf21,
    WsMessageOneOf21TypeEnum,
    WsMessageOneOf21FromJSONTyped,
    WsMessageOneOf21ToJSON,
} from './WsMessageOneOf21';
import {
    WsMessageOneOf22,
    WsMessageOneOf22TypeEnum,
    WsMessageOneOf22FromJSONTyped,
    WsMessageOneOf22ToJSON,
} from './WsMessageOneOf22';
import {
    WsMessageOneOf3,
    WsMessageOneOf3TypeEnum,
    WsMessageOneOf3FromJSONTyped,
    WsMessageOneOf3ToJSON,
} from './WsMessageOneOf3';
import {
    WsMessageOneOf4,
    WsMessageOneOf4TypeEnum,
    WsMessageOneOf4FromJSONTyped,
    WsMessageOneOf4ToJSON,
} from './WsMessageOneOf4';
import {
    WsMessageOneOf5,
    WsMessageOneOf5TypeEnum,
    WsMessageOneOf5FromJSONTyped,
    WsMessageOneOf5ToJSON,
} from './WsMessageOneOf5';
import {
>>>>>>> 077d20b1
    WsMessageOneOf6,
    WsMessageOneOf6TypeEnum,
    WsMessageOneOf6FromJSONTyped,
    WsMessageOneOf6ToJSON,
} from './WsMessageOneOf6';
import {
    WsMessageOneOf15,
    WsMessageOneOf15TypeEnum,
    WsMessageOneOf15FromJSONTyped,
    WsMessageOneOf15ToJSON,
} from './WsMessageOneOf15';

/**
 * @type WsMessage
 * Message that is sent via websocket
 * @export
 */
export type WsMessage = 
  | WsMessageOneOf16
  | WsMessageOneOf8
  | WsMessageOneOf13
  | WsMessageOneOf
  | WsMessageOneOf2
  | WsMessageOneOf1
  | WsMessageOneOf5
  | WsMessageOneOf9
  | WsMessageOneOf17
  | WsMessageOneOf4
  | WsMessageOneOf11
  | WsMessageOneOf3
  | WsMessageOneOf10
  | WsMessageOneOf12
  | WsMessageOneOf7
  | WsMessageOneOf14
<<<<<<< HEAD
=======
  | WsMessageOneOf15
  | WsMessageOneOf16
  | WsMessageOneOf17
  | WsMessageOneOf18
  | WsMessageOneOf19
  | WsMessageOneOf2
  | WsMessageOneOf20
  | WsMessageOneOf21
  | WsMessageOneOf22
  | WsMessageOneOf3
  | WsMessageOneOf4
  | WsMessageOneOf5
>>>>>>> 077d20b1
  | WsMessageOneOf6
  | WsMessageOneOf15;

function enumToString<T extends string>(obj: Record<T, T>): T {
    // @ts-ignore
    return Object.values(obj)[0];
}

const WsMessageOneOf16Type = enumToString(WsMessageOneOf16TypeEnum);
const WsMessageOneOf8Type = enumToString(WsMessageOneOf8TypeEnum);
const WsMessageOneOf13Type = enumToString(WsMessageOneOf13TypeEnum);
const WsMessageOneOfType = enumToString(WsMessageOneOfTypeEnum);
const WsMessageOneOf2Type = enumToString(WsMessageOneOf2TypeEnum);
const WsMessageOneOf1Type = enumToString(WsMessageOneOf1TypeEnum);
const WsMessageOneOf5Type = enumToString(WsMessageOneOf5TypeEnum);
const WsMessageOneOf9Type = enumToString(WsMessageOneOf9TypeEnum);
const WsMessageOneOf17Type = enumToString(WsMessageOneOf17TypeEnum);
const WsMessageOneOf4Type = enumToString(WsMessageOneOf4TypeEnum);
const WsMessageOneOf11Type = enumToString(WsMessageOneOf11TypeEnum);
const WsMessageOneOf3Type = enumToString(WsMessageOneOf3TypeEnum);
const WsMessageOneOf10Type = enumToString(WsMessageOneOf10TypeEnum);
const WsMessageOneOf12Type = enumToString(WsMessageOneOf12TypeEnum);
const WsMessageOneOf7Type = enumToString(WsMessageOneOf7TypeEnum);
const WsMessageOneOf14Type = enumToString(WsMessageOneOf14TypeEnum);
<<<<<<< HEAD
=======
const WsMessageOneOf15Type = enumToString(WsMessageOneOf15TypeEnum);
const WsMessageOneOf16Type = enumToString(WsMessageOneOf16TypeEnum);
const WsMessageOneOf17Type = enumToString(WsMessageOneOf17TypeEnum);
const WsMessageOneOf18Type = enumToString(WsMessageOneOf18TypeEnum);
const WsMessageOneOf19Type = enumToString(WsMessageOneOf19TypeEnum);
const WsMessageOneOf2Type = enumToString(WsMessageOneOf2TypeEnum);
const WsMessageOneOf20Type = enumToString(WsMessageOneOf20TypeEnum);
const WsMessageOneOf21Type = enumToString(WsMessageOneOf21TypeEnum);
const WsMessageOneOf22Type = enumToString(WsMessageOneOf22TypeEnum);
const WsMessageOneOf3Type = enumToString(WsMessageOneOf3TypeEnum);
const WsMessageOneOf4Type = enumToString(WsMessageOneOf4TypeEnum);
const WsMessageOneOf5Type = enumToString(WsMessageOneOf5TypeEnum);
>>>>>>> 077d20b1
const WsMessageOneOf6Type = enumToString(WsMessageOneOf6TypeEnum);
const WsMessageOneOf15Type = enumToString(WsMessageOneOf15TypeEnum);

export function WsMessageFromJSON(json: any): WsMessage {
    return WsMessageFromJSONTyped(json, false);
}

export function WsMessageFromJSONTyped(json: any, ignoreDiscriminator: boolean): WsMessage {
    if ((json === undefined) || (json === null)) {
        return json;
    }
    switch (json['type']) {
        
        case WsMessageOneOf16Type:
            return WsMessageOneOf16FromJSONTyped(json, ignoreDiscriminator);
        case WsMessageOneOf8Type:
            return WsMessageOneOf8FromJSONTyped(json, ignoreDiscriminator);
        case WsMessageOneOf13Type:
            return WsMessageOneOf13FromJSONTyped(json, ignoreDiscriminator);
        case WsMessageOneOfType:
            return WsMessageOneOfFromJSONTyped(json, ignoreDiscriminator);
        case WsMessageOneOf2Type:
            return WsMessageOneOf2FromJSONTyped(json, ignoreDiscriminator);
        case WsMessageOneOf1Type:
            return WsMessageOneOf1FromJSONTyped(json, ignoreDiscriminator);
        case WsMessageOneOf5Type:
            return WsMessageOneOf5FromJSONTyped(json, ignoreDiscriminator);
        case WsMessageOneOf9Type:
            return WsMessageOneOf9FromJSONTyped(json, ignoreDiscriminator);
        case WsMessageOneOf17Type:
            return WsMessageOneOf17FromJSONTyped(json, ignoreDiscriminator);
        case WsMessageOneOf4Type:
            return WsMessageOneOf4FromJSONTyped(json, ignoreDiscriminator);
        case WsMessageOneOf11Type:
            return WsMessageOneOf11FromJSONTyped(json, ignoreDiscriminator);
        case WsMessageOneOf3Type:
            return WsMessageOneOf3FromJSONTyped(json, ignoreDiscriminator);
        case WsMessageOneOf10Type:
            return WsMessageOneOf10FromJSONTyped(json, ignoreDiscriminator);
        case WsMessageOneOf12Type:
            return WsMessageOneOf12FromJSONTyped(json, ignoreDiscriminator);
        case WsMessageOneOf7Type:
            return WsMessageOneOf7FromJSONTyped(json, ignoreDiscriminator);
        case WsMessageOneOf14Type:
            return WsMessageOneOf14FromJSONTyped(json, ignoreDiscriminator);
<<<<<<< HEAD
=======
        case WsMessageOneOf15Type:
            return WsMessageOneOf15FromJSONTyped(json, ignoreDiscriminator);
        case WsMessageOneOf16Type:
            return WsMessageOneOf16FromJSONTyped(json, ignoreDiscriminator);
        case WsMessageOneOf17Type:
            return WsMessageOneOf17FromJSONTyped(json, ignoreDiscriminator);
        case WsMessageOneOf18Type:
            return WsMessageOneOf18FromJSONTyped(json, ignoreDiscriminator);
        case WsMessageOneOf19Type:
            return WsMessageOneOf19FromJSONTyped(json, ignoreDiscriminator);
        case WsMessageOneOf2Type:
            return WsMessageOneOf2FromJSONTyped(json, ignoreDiscriminator);
        case WsMessageOneOf20Type:
            return WsMessageOneOf20FromJSONTyped(json, ignoreDiscriminator);
        case WsMessageOneOf21Type:
            return WsMessageOneOf21FromJSONTyped(json, ignoreDiscriminator);
        case WsMessageOneOf22Type:
            return WsMessageOneOf22FromJSONTyped(json, ignoreDiscriminator);
        case WsMessageOneOf3Type:
            return WsMessageOneOf3FromJSONTyped(json, ignoreDiscriminator);
        case WsMessageOneOf4Type:
            return WsMessageOneOf4FromJSONTyped(json, ignoreDiscriminator);
        case WsMessageOneOf5Type:
            return WsMessageOneOf5FromJSONTyped(json, ignoreDiscriminator);
>>>>>>> 077d20b1
        case WsMessageOneOf6Type:
            return WsMessageOneOf6FromJSONTyped(json, ignoreDiscriminator);
        case WsMessageOneOf15Type:
            return WsMessageOneOf15FromJSONTyped(json, ignoreDiscriminator);
        default:
            throw new Error("No variant of WsMessage exists with 'type=" + json["type"] + "'");
    }
}

export function WsMessageToJSON(value?: WsMessage | null): any {
    if (value === undefined) {
        return undefined;
    }
    if (value === null) {
        return null;
    }
    switch (value['type']) {
        
        case WsMessageOneOf16Type:
            return WsMessageOneOf16ToJSON(value);
        case WsMessageOneOf8Type:
            return WsMessageOneOf8ToJSON(value);
        case WsMessageOneOf13Type:
            return WsMessageOneOf13ToJSON(value);
        case WsMessageOneOfType:
            return WsMessageOneOfToJSON(value);
        case WsMessageOneOf2Type:
            return WsMessageOneOf2ToJSON(value);
        case WsMessageOneOf1Type:
            return WsMessageOneOf1ToJSON(value);
        case WsMessageOneOf5Type:
            return WsMessageOneOf5ToJSON(value);
        case WsMessageOneOf9Type:
            return WsMessageOneOf9ToJSON(value);
        case WsMessageOneOf17Type:
            return WsMessageOneOf17ToJSON(value);
        case WsMessageOneOf4Type:
            return WsMessageOneOf4ToJSON(value);
        case WsMessageOneOf11Type:
            return WsMessageOneOf11ToJSON(value);
        case WsMessageOneOf3Type:
            return WsMessageOneOf3ToJSON(value);
        case WsMessageOneOf10Type:
            return WsMessageOneOf10ToJSON(value);
        case WsMessageOneOf12Type:
            return WsMessageOneOf12ToJSON(value);
        case WsMessageOneOf7Type:
            return WsMessageOneOf7ToJSON(value);
        case WsMessageOneOf14Type:
            return WsMessageOneOf14ToJSON(value);
<<<<<<< HEAD
=======
        case WsMessageOneOf15Type:
            return WsMessageOneOf15ToJSON(value);
        case WsMessageOneOf16Type:
            return WsMessageOneOf16ToJSON(value);
        case WsMessageOneOf17Type:
            return WsMessageOneOf17ToJSON(value);
        case WsMessageOneOf18Type:
            return WsMessageOneOf18ToJSON(value);
        case WsMessageOneOf19Type:
            return WsMessageOneOf19ToJSON(value);
        case WsMessageOneOf2Type:
            return WsMessageOneOf2ToJSON(value);
        case WsMessageOneOf20Type:
            return WsMessageOneOf20ToJSON(value);
        case WsMessageOneOf21Type:
            return WsMessageOneOf21ToJSON(value);
        case WsMessageOneOf22Type:
            return WsMessageOneOf22ToJSON(value);
        case WsMessageOneOf3Type:
            return WsMessageOneOf3ToJSON(value);
        case WsMessageOneOf4Type:
            return WsMessageOneOf4ToJSON(value);
        case WsMessageOneOf5Type:
            return WsMessageOneOf5ToJSON(value);
>>>>>>> 077d20b1
        case WsMessageOneOf6Type:
            return WsMessageOneOf6ToJSON(value);
        case WsMessageOneOf15Type:
            return WsMessageOneOf15ToJSON(value);
        default:
            throw new Error("No variant of WsMessage exists with 'type=" + value["type"] + "'");
    }

}<|MERGE_RESOLUTION|>--- conflicted
+++ resolved
@@ -21,6 +21,12 @@
     WsMessageOneOf13ToJSON,
 } from './WsMessageOneOf13';
 import {
+    WsMessageOneOf18,
+    WsMessageOneOf18TypeEnum,
+    WsMessageOneOf18FromJSONTyped,
+    WsMessageOneOf18ToJSON,
+} from './WsMessageOneOf18';
+import {
     WsMessageOneOf,
     WsMessageOneOfTypeEnum,
     WsMessageOneOfFromJSONTyped,
@@ -51,6 +57,24 @@
     WsMessageOneOf9ToJSON,
 } from './WsMessageOneOf9';
 import {
+    WsMessageOneOf22,
+    WsMessageOneOf22TypeEnum,
+    WsMessageOneOf22FromJSONTyped,
+    WsMessageOneOf22ToJSON,
+} from './WsMessageOneOf22';
+import {
+    WsMessageOneOf20,
+    WsMessageOneOf20TypeEnum,
+    WsMessageOneOf20FromJSONTyped,
+    WsMessageOneOf20ToJSON,
+} from './WsMessageOneOf20';
+import {
+    WsMessageOneOf21,
+    WsMessageOneOf21TypeEnum,
+    WsMessageOneOf21FromJSONTyped,
+    WsMessageOneOf21ToJSON,
+} from './WsMessageOneOf21';
+import {
     WsMessageOneOf17,
     WsMessageOneOf17TypeEnum,
     WsMessageOneOf17FromJSONTyped,
@@ -75,6 +99,12 @@
     WsMessageOneOf3ToJSON,
 } from './WsMessageOneOf3';
 import {
+    WsMessageOneOf19,
+    WsMessageOneOf19TypeEnum,
+    WsMessageOneOf19FromJSONTyped,
+    WsMessageOneOf19ToJSON,
+} from './WsMessageOneOf19';
+import {
     WsMessageOneOf10,
     WsMessageOneOf10TypeEnum,
     WsMessageOneOf10FromJSONTyped,
@@ -99,81 +129,6 @@
     WsMessageOneOf14ToJSON,
 } from './WsMessageOneOf14';
 import {
-<<<<<<< HEAD
-=======
-    WsMessageOneOf15,
-    WsMessageOneOf15TypeEnum,
-    WsMessageOneOf15FromJSONTyped,
-    WsMessageOneOf15ToJSON,
-} from './WsMessageOneOf15';
-import {
-    WsMessageOneOf16,
-    WsMessageOneOf16TypeEnum,
-    WsMessageOneOf16FromJSONTyped,
-    WsMessageOneOf16ToJSON,
-} from './WsMessageOneOf16';
-import {
-    WsMessageOneOf17,
-    WsMessageOneOf17TypeEnum,
-    WsMessageOneOf17FromJSONTyped,
-    WsMessageOneOf17ToJSON,
-} from './WsMessageOneOf17';
-import {
-    WsMessageOneOf18,
-    WsMessageOneOf18TypeEnum,
-    WsMessageOneOf18FromJSONTyped,
-    WsMessageOneOf18ToJSON,
-} from './WsMessageOneOf18';
-import {
-    WsMessageOneOf19,
-    WsMessageOneOf19TypeEnum,
-    WsMessageOneOf19FromJSONTyped,
-    WsMessageOneOf19ToJSON,
-} from './WsMessageOneOf19';
-import {
-    WsMessageOneOf2,
-    WsMessageOneOf2TypeEnum,
-    WsMessageOneOf2FromJSONTyped,
-    WsMessageOneOf2ToJSON,
-} from './WsMessageOneOf2';
-import {
-    WsMessageOneOf20,
-    WsMessageOneOf20TypeEnum,
-    WsMessageOneOf20FromJSONTyped,
-    WsMessageOneOf20ToJSON,
-} from './WsMessageOneOf20';
-import {
-    WsMessageOneOf21,
-    WsMessageOneOf21TypeEnum,
-    WsMessageOneOf21FromJSONTyped,
-    WsMessageOneOf21ToJSON,
-} from './WsMessageOneOf21';
-import {
-    WsMessageOneOf22,
-    WsMessageOneOf22TypeEnum,
-    WsMessageOneOf22FromJSONTyped,
-    WsMessageOneOf22ToJSON,
-} from './WsMessageOneOf22';
-import {
-    WsMessageOneOf3,
-    WsMessageOneOf3TypeEnum,
-    WsMessageOneOf3FromJSONTyped,
-    WsMessageOneOf3ToJSON,
-} from './WsMessageOneOf3';
-import {
-    WsMessageOneOf4,
-    WsMessageOneOf4TypeEnum,
-    WsMessageOneOf4FromJSONTyped,
-    WsMessageOneOf4ToJSON,
-} from './WsMessageOneOf4';
-import {
-    WsMessageOneOf5,
-    WsMessageOneOf5TypeEnum,
-    WsMessageOneOf5FromJSONTyped,
-    WsMessageOneOf5ToJSON,
-} from './WsMessageOneOf5';
-import {
->>>>>>> 077d20b1
     WsMessageOneOf6,
     WsMessageOneOf6TypeEnum,
     WsMessageOneOf6FromJSONTyped,
@@ -195,34 +150,24 @@
   | WsMessageOneOf16
   | WsMessageOneOf8
   | WsMessageOneOf13
+  | WsMessageOneOf18
   | WsMessageOneOf
   | WsMessageOneOf2
   | WsMessageOneOf1
   | WsMessageOneOf5
   | WsMessageOneOf9
+  | WsMessageOneOf22
+  | WsMessageOneOf20
+  | WsMessageOneOf21
   | WsMessageOneOf17
   | WsMessageOneOf4
   | WsMessageOneOf11
   | WsMessageOneOf3
+  | WsMessageOneOf19
   | WsMessageOneOf10
   | WsMessageOneOf12
   | WsMessageOneOf7
   | WsMessageOneOf14
-<<<<<<< HEAD
-=======
-  | WsMessageOneOf15
-  | WsMessageOneOf16
-  | WsMessageOneOf17
-  | WsMessageOneOf18
-  | WsMessageOneOf19
-  | WsMessageOneOf2
-  | WsMessageOneOf20
-  | WsMessageOneOf21
-  | WsMessageOneOf22
-  | WsMessageOneOf3
-  | WsMessageOneOf4
-  | WsMessageOneOf5
->>>>>>> 077d20b1
   | WsMessageOneOf6
   | WsMessageOneOf15;
 
@@ -234,34 +179,24 @@
 const WsMessageOneOf16Type = enumToString(WsMessageOneOf16TypeEnum);
 const WsMessageOneOf8Type = enumToString(WsMessageOneOf8TypeEnum);
 const WsMessageOneOf13Type = enumToString(WsMessageOneOf13TypeEnum);
+const WsMessageOneOf18Type = enumToString(WsMessageOneOf18TypeEnum);
 const WsMessageOneOfType = enumToString(WsMessageOneOfTypeEnum);
 const WsMessageOneOf2Type = enumToString(WsMessageOneOf2TypeEnum);
 const WsMessageOneOf1Type = enumToString(WsMessageOneOf1TypeEnum);
 const WsMessageOneOf5Type = enumToString(WsMessageOneOf5TypeEnum);
 const WsMessageOneOf9Type = enumToString(WsMessageOneOf9TypeEnum);
+const WsMessageOneOf22Type = enumToString(WsMessageOneOf22TypeEnum);
+const WsMessageOneOf20Type = enumToString(WsMessageOneOf20TypeEnum);
+const WsMessageOneOf21Type = enumToString(WsMessageOneOf21TypeEnum);
 const WsMessageOneOf17Type = enumToString(WsMessageOneOf17TypeEnum);
 const WsMessageOneOf4Type = enumToString(WsMessageOneOf4TypeEnum);
 const WsMessageOneOf11Type = enumToString(WsMessageOneOf11TypeEnum);
 const WsMessageOneOf3Type = enumToString(WsMessageOneOf3TypeEnum);
+const WsMessageOneOf19Type = enumToString(WsMessageOneOf19TypeEnum);
 const WsMessageOneOf10Type = enumToString(WsMessageOneOf10TypeEnum);
 const WsMessageOneOf12Type = enumToString(WsMessageOneOf12TypeEnum);
 const WsMessageOneOf7Type = enumToString(WsMessageOneOf7TypeEnum);
 const WsMessageOneOf14Type = enumToString(WsMessageOneOf14TypeEnum);
-<<<<<<< HEAD
-=======
-const WsMessageOneOf15Type = enumToString(WsMessageOneOf15TypeEnum);
-const WsMessageOneOf16Type = enumToString(WsMessageOneOf16TypeEnum);
-const WsMessageOneOf17Type = enumToString(WsMessageOneOf17TypeEnum);
-const WsMessageOneOf18Type = enumToString(WsMessageOneOf18TypeEnum);
-const WsMessageOneOf19Type = enumToString(WsMessageOneOf19TypeEnum);
-const WsMessageOneOf2Type = enumToString(WsMessageOneOf2TypeEnum);
-const WsMessageOneOf20Type = enumToString(WsMessageOneOf20TypeEnum);
-const WsMessageOneOf21Type = enumToString(WsMessageOneOf21TypeEnum);
-const WsMessageOneOf22Type = enumToString(WsMessageOneOf22TypeEnum);
-const WsMessageOneOf3Type = enumToString(WsMessageOneOf3TypeEnum);
-const WsMessageOneOf4Type = enumToString(WsMessageOneOf4TypeEnum);
-const WsMessageOneOf5Type = enumToString(WsMessageOneOf5TypeEnum);
->>>>>>> 077d20b1
 const WsMessageOneOf6Type = enumToString(WsMessageOneOf6TypeEnum);
 const WsMessageOneOf15Type = enumToString(WsMessageOneOf15TypeEnum);
 
@@ -281,6 +216,8 @@
             return WsMessageOneOf8FromJSONTyped(json, ignoreDiscriminator);
         case WsMessageOneOf13Type:
             return WsMessageOneOf13FromJSONTyped(json, ignoreDiscriminator);
+        case WsMessageOneOf18Type:
+            return WsMessageOneOf18FromJSONTyped(json, ignoreDiscriminator);
         case WsMessageOneOfType:
             return WsMessageOneOfFromJSONTyped(json, ignoreDiscriminator);
         case WsMessageOneOf2Type:
@@ -291,6 +228,12 @@
             return WsMessageOneOf5FromJSONTyped(json, ignoreDiscriminator);
         case WsMessageOneOf9Type:
             return WsMessageOneOf9FromJSONTyped(json, ignoreDiscriminator);
+        case WsMessageOneOf22Type:
+            return WsMessageOneOf22FromJSONTyped(json, ignoreDiscriminator);
+        case WsMessageOneOf20Type:
+            return WsMessageOneOf20FromJSONTyped(json, ignoreDiscriminator);
+        case WsMessageOneOf21Type:
+            return WsMessageOneOf21FromJSONTyped(json, ignoreDiscriminator);
         case WsMessageOneOf17Type:
             return WsMessageOneOf17FromJSONTyped(json, ignoreDiscriminator);
         case WsMessageOneOf4Type:
@@ -299,6 +242,8 @@
             return WsMessageOneOf11FromJSONTyped(json, ignoreDiscriminator);
         case WsMessageOneOf3Type:
             return WsMessageOneOf3FromJSONTyped(json, ignoreDiscriminator);
+        case WsMessageOneOf19Type:
+            return WsMessageOneOf19FromJSONTyped(json, ignoreDiscriminator);
         case WsMessageOneOf10Type:
             return WsMessageOneOf10FromJSONTyped(json, ignoreDiscriminator);
         case WsMessageOneOf12Type:
@@ -307,33 +252,6 @@
             return WsMessageOneOf7FromJSONTyped(json, ignoreDiscriminator);
         case WsMessageOneOf14Type:
             return WsMessageOneOf14FromJSONTyped(json, ignoreDiscriminator);
-<<<<<<< HEAD
-=======
-        case WsMessageOneOf15Type:
-            return WsMessageOneOf15FromJSONTyped(json, ignoreDiscriminator);
-        case WsMessageOneOf16Type:
-            return WsMessageOneOf16FromJSONTyped(json, ignoreDiscriminator);
-        case WsMessageOneOf17Type:
-            return WsMessageOneOf17FromJSONTyped(json, ignoreDiscriminator);
-        case WsMessageOneOf18Type:
-            return WsMessageOneOf18FromJSONTyped(json, ignoreDiscriminator);
-        case WsMessageOneOf19Type:
-            return WsMessageOneOf19FromJSONTyped(json, ignoreDiscriminator);
-        case WsMessageOneOf2Type:
-            return WsMessageOneOf2FromJSONTyped(json, ignoreDiscriminator);
-        case WsMessageOneOf20Type:
-            return WsMessageOneOf20FromJSONTyped(json, ignoreDiscriminator);
-        case WsMessageOneOf21Type:
-            return WsMessageOneOf21FromJSONTyped(json, ignoreDiscriminator);
-        case WsMessageOneOf22Type:
-            return WsMessageOneOf22FromJSONTyped(json, ignoreDiscriminator);
-        case WsMessageOneOf3Type:
-            return WsMessageOneOf3FromJSONTyped(json, ignoreDiscriminator);
-        case WsMessageOneOf4Type:
-            return WsMessageOneOf4FromJSONTyped(json, ignoreDiscriminator);
-        case WsMessageOneOf5Type:
-            return WsMessageOneOf5FromJSONTyped(json, ignoreDiscriminator);
->>>>>>> 077d20b1
         case WsMessageOneOf6Type:
             return WsMessageOneOf6FromJSONTyped(json, ignoreDiscriminator);
         case WsMessageOneOf15Type:
@@ -358,6 +276,8 @@
             return WsMessageOneOf8ToJSON(value);
         case WsMessageOneOf13Type:
             return WsMessageOneOf13ToJSON(value);
+        case WsMessageOneOf18Type:
+            return WsMessageOneOf18ToJSON(value);
         case WsMessageOneOfType:
             return WsMessageOneOfToJSON(value);
         case WsMessageOneOf2Type:
@@ -368,6 +288,12 @@
             return WsMessageOneOf5ToJSON(value);
         case WsMessageOneOf9Type:
             return WsMessageOneOf9ToJSON(value);
+        case WsMessageOneOf22Type:
+            return WsMessageOneOf22ToJSON(value);
+        case WsMessageOneOf20Type:
+            return WsMessageOneOf20ToJSON(value);
+        case WsMessageOneOf21Type:
+            return WsMessageOneOf21ToJSON(value);
         case WsMessageOneOf17Type:
             return WsMessageOneOf17ToJSON(value);
         case WsMessageOneOf4Type:
@@ -376,6 +302,8 @@
             return WsMessageOneOf11ToJSON(value);
         case WsMessageOneOf3Type:
             return WsMessageOneOf3ToJSON(value);
+        case WsMessageOneOf19Type:
+            return WsMessageOneOf19ToJSON(value);
         case WsMessageOneOf10Type:
             return WsMessageOneOf10ToJSON(value);
         case WsMessageOneOf12Type:
@@ -384,33 +312,6 @@
             return WsMessageOneOf7ToJSON(value);
         case WsMessageOneOf14Type:
             return WsMessageOneOf14ToJSON(value);
-<<<<<<< HEAD
-=======
-        case WsMessageOneOf15Type:
-            return WsMessageOneOf15ToJSON(value);
-        case WsMessageOneOf16Type:
-            return WsMessageOneOf16ToJSON(value);
-        case WsMessageOneOf17Type:
-            return WsMessageOneOf17ToJSON(value);
-        case WsMessageOneOf18Type:
-            return WsMessageOneOf18ToJSON(value);
-        case WsMessageOneOf19Type:
-            return WsMessageOneOf19ToJSON(value);
-        case WsMessageOneOf2Type:
-            return WsMessageOneOf2ToJSON(value);
-        case WsMessageOneOf20Type:
-            return WsMessageOneOf20ToJSON(value);
-        case WsMessageOneOf21Type:
-            return WsMessageOneOf21ToJSON(value);
-        case WsMessageOneOf22Type:
-            return WsMessageOneOf22ToJSON(value);
-        case WsMessageOneOf3Type:
-            return WsMessageOneOf3ToJSON(value);
-        case WsMessageOneOf4Type:
-            return WsMessageOneOf4ToJSON(value);
-        case WsMessageOneOf5Type:
-            return WsMessageOneOf5ToJSON(value);
->>>>>>> 077d20b1
         case WsMessageOneOf6Type:
             return WsMessageOneOf6ToJSON(value);
         case WsMessageOneOf15Type:
