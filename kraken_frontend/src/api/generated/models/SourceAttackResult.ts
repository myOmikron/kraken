/* tslint:disable */
/* eslint-disable */


import {
    SourceAttackResultOneOf3,
    SourceAttackResultOneOf3AttackTypeEnum,
    SourceAttackResultOneOf3FromJSONTyped,
    SourceAttackResultOneOf3ToJSON,
} from './SourceAttackResultOneOf3';
import {
    SourceAttackResultOneOf8,
    SourceAttackResultOneOf8AttackTypeEnum,
    SourceAttackResultOneOf8FromJSONTyped,
    SourceAttackResultOneOf8ToJSON,
} from './SourceAttackResultOneOf8';
import {
    SourceAttackResultOneOf7,
    SourceAttackResultOneOf7AttackTypeEnum,
    SourceAttackResultOneOf7FromJSONTyped,
    SourceAttackResultOneOf7ToJSON,
} from './SourceAttackResultOneOf7';
<<<<<<< HEAD
import {
    SourceAttackResultOneOf9,
    SourceAttackResultOneOf9AttackTypeEnum,
    SourceAttackResultOneOf9FromJSONTyped,
    SourceAttackResultOneOf9ToJSON,
} from './SourceAttackResultOneOf9';
=======
>>>>>>> 152a6c6a
import {
    SourceAttackResultOneOf5,
    SourceAttackResultOneOf5AttackTypeEnum,
    SourceAttackResultOneOf5FromJSONTyped,
    SourceAttackResultOneOf5ToJSON,
} from './SourceAttackResultOneOf5';
import {
    SourceAttackResultOneOf6,
    SourceAttackResultOneOf6AttackTypeEnum,
    SourceAttackResultOneOf6FromJSONTyped,
    SourceAttackResultOneOf6ToJSON,
} from './SourceAttackResultOneOf6';
import {
    SourceAttackResultOneOf4,
    SourceAttackResultOneOf4AttackTypeEnum,
    SourceAttackResultOneOf4FromJSONTyped,
    SourceAttackResultOneOf4ToJSON,
} from './SourceAttackResultOneOf4';
import {
    SourceAttackResultOneOf2,
    SourceAttackResultOneOf2AttackTypeEnum,
    SourceAttackResultOneOf2FromJSONTyped,
    SourceAttackResultOneOf2ToJSON,
} from './SourceAttackResultOneOf2';
import {
    SourceAttackResultOneOf1,
    SourceAttackResultOneOf1AttackTypeEnum,
    SourceAttackResultOneOf1FromJSONTyped,
    SourceAttackResultOneOf1ToJSON,
} from './SourceAttackResultOneOf1';
import {
    SourceAttackResultOneOf,
    SourceAttackResultOneOfAttackTypeEnum,
    SourceAttackResultOneOfFromJSONTyped,
    SourceAttackResultOneOfToJSON,
} from './SourceAttackResultOneOf';

/**
 * @type SourceAttackResult
 * @export
 */
export type SourceAttackResult = 
  | SourceAttackResultOneOf3
  | SourceAttackResultOneOf8
  | SourceAttackResultOneOf7
<<<<<<< HEAD
  | SourceAttackResultOneOf9
=======
>>>>>>> 152a6c6a
  | SourceAttackResultOneOf5
  | SourceAttackResultOneOf6
  | SourceAttackResultOneOf4
  | SourceAttackResultOneOf2
  | SourceAttackResultOneOf1
  | SourceAttackResultOneOf;

function enumToString<K extends string, V extends string>(obj: Record<K, V>): V {
    // @ts-ignore
    return Object.values(obj)[0];
}

const SourceAttackResultOneOf3AttackType = enumToString(SourceAttackResultOneOf3AttackTypeEnum);
const SourceAttackResultOneOf8AttackType = enumToString(SourceAttackResultOneOf8AttackTypeEnum);
const SourceAttackResultOneOf7AttackType = enumToString(SourceAttackResultOneOf7AttackTypeEnum);
<<<<<<< HEAD
const SourceAttackResultOneOf9AttackType = enumToString(SourceAttackResultOneOf9AttackTypeEnum);
=======
>>>>>>> 152a6c6a
const SourceAttackResultOneOf5AttackType = enumToString(SourceAttackResultOneOf5AttackTypeEnum);
const SourceAttackResultOneOf6AttackType = enumToString(SourceAttackResultOneOf6AttackTypeEnum);
const SourceAttackResultOneOf4AttackType = enumToString(SourceAttackResultOneOf4AttackTypeEnum);
const SourceAttackResultOneOf2AttackType = enumToString(SourceAttackResultOneOf2AttackTypeEnum);
const SourceAttackResultOneOf1AttackType = enumToString(SourceAttackResultOneOf1AttackTypeEnum);
const SourceAttackResultOneOfAttackType = enumToString(SourceAttackResultOneOfAttackTypeEnum);

export function SourceAttackResultFromJSON(json: any): SourceAttackResult {
    return SourceAttackResultFromJSONTyped(json, false);
}

export function SourceAttackResultFromJSONTyped(json: any, ignoreDiscriminator: boolean): SourceAttackResult {
    if ((json === undefined) || (json === null)) {
        return json;
    }
    switch (json['attack_type']) {
        
        case SourceAttackResultOneOf3AttackType:
            return SourceAttackResultOneOf3FromJSONTyped(json, ignoreDiscriminator);
        case SourceAttackResultOneOf8AttackType:
            return SourceAttackResultOneOf8FromJSONTyped(json, ignoreDiscriminator);
        case SourceAttackResultOneOf7AttackType:
            return SourceAttackResultOneOf7FromJSONTyped(json, ignoreDiscriminator);
<<<<<<< HEAD
        case SourceAttackResultOneOf9AttackType:
            return SourceAttackResultOneOf9FromJSONTyped(json, ignoreDiscriminator);
=======
>>>>>>> 152a6c6a
        case SourceAttackResultOneOf5AttackType:
            return SourceAttackResultOneOf5FromJSONTyped(json, ignoreDiscriminator);
        case SourceAttackResultOneOf6AttackType:
            return SourceAttackResultOneOf6FromJSONTyped(json, ignoreDiscriminator);
        case SourceAttackResultOneOf4AttackType:
            return SourceAttackResultOneOf4FromJSONTyped(json, ignoreDiscriminator);
        case SourceAttackResultOneOf2AttackType:
            return SourceAttackResultOneOf2FromJSONTyped(json, ignoreDiscriminator);
        case SourceAttackResultOneOf1AttackType:
            return SourceAttackResultOneOf1FromJSONTyped(json, ignoreDiscriminator);
        case SourceAttackResultOneOfAttackType:
            return SourceAttackResultOneOfFromJSONTyped(json, ignoreDiscriminator);
        default:
            throw new Error("No variant of SourceAttackResult exists with 'attackType=" + json["attack_type"] + "'");
    }
}

export function SourceAttackResultToJSON(value?: SourceAttackResult | null): any {
    if (value === undefined) {
        return undefined;
    }
    if (value === null) {
        return null;
    }
    switch (value['attackType']) {
        
        case SourceAttackResultOneOf3AttackType:
            return SourceAttackResultOneOf3ToJSON(value);
        case SourceAttackResultOneOf8AttackType:
            return SourceAttackResultOneOf8ToJSON(value);
        case SourceAttackResultOneOf7AttackType:
            return SourceAttackResultOneOf7ToJSON(value);
<<<<<<< HEAD
        case SourceAttackResultOneOf9AttackType:
            return SourceAttackResultOneOf9ToJSON(value);
=======
>>>>>>> 152a6c6a
        case SourceAttackResultOneOf5AttackType:
            return SourceAttackResultOneOf5ToJSON(value);
        case SourceAttackResultOneOf6AttackType:
            return SourceAttackResultOneOf6ToJSON(value);
        case SourceAttackResultOneOf4AttackType:
            return SourceAttackResultOneOf4ToJSON(value);
        case SourceAttackResultOneOf2AttackType:
            return SourceAttackResultOneOf2ToJSON(value);
        case SourceAttackResultOneOf1AttackType:
            return SourceAttackResultOneOf1ToJSON(value);
        case SourceAttackResultOneOfAttackType:
            return SourceAttackResultOneOfToJSON(value);
        default:
            throw new Error("No variant of SourceAttackResult exists with 'attackType=" + value["attackType"] + "'");
    }

}<|MERGE_RESOLUTION|>--- conflicted
+++ resolved
@@ -2,6 +2,42 @@
 /* eslint-disable */
 
 
+import {
+    SourceAttackResultOneOf9,
+    SourceAttackResultOneOf9AttackTypeEnum,
+    SourceAttackResultOneOf9FromJSONTyped,
+    SourceAttackResultOneOf9ToJSON,
+} from './SourceAttackResultOneOf9';
+import {
+    SourceAttackResultOneOf5,
+    SourceAttackResultOneOf5AttackTypeEnum,
+    SourceAttackResultOneOf5FromJSONTyped,
+    SourceAttackResultOneOf5ToJSON,
+} from './SourceAttackResultOneOf5';
+import {
+    SourceAttackResultOneOf1,
+    SourceAttackResultOneOf1AttackTypeEnum,
+    SourceAttackResultOneOf1FromJSONTyped,
+    SourceAttackResultOneOf1ToJSON,
+} from './SourceAttackResultOneOf1';
+import {
+    SourceAttackResultOneOf6,
+    SourceAttackResultOneOf6AttackTypeEnum,
+    SourceAttackResultOneOf6FromJSONTyped,
+    SourceAttackResultOneOf6ToJSON,
+} from './SourceAttackResultOneOf6';
+import {
+    SourceAttackResultOneOf2,
+    SourceAttackResultOneOf2AttackTypeEnum,
+    SourceAttackResultOneOf2FromJSONTyped,
+    SourceAttackResultOneOf2ToJSON,
+} from './SourceAttackResultOneOf2';
+import {
+    SourceAttackResultOneOf8,
+    SourceAttackResultOneOf8AttackTypeEnum,
+    SourceAttackResultOneOf8FromJSONTyped,
+    SourceAttackResultOneOf8ToJSON,
+} from './SourceAttackResultOneOf8';
 import {
     SourceAttackResultOneOf3,
     SourceAttackResultOneOf3AttackTypeEnum,
@@ -9,56 +45,17 @@
     SourceAttackResultOneOf3ToJSON,
 } from './SourceAttackResultOneOf3';
 import {
-    SourceAttackResultOneOf8,
-    SourceAttackResultOneOf8AttackTypeEnum,
-    SourceAttackResultOneOf8FromJSONTyped,
-    SourceAttackResultOneOf8ToJSON,
-} from './SourceAttackResultOneOf8';
-import {
     SourceAttackResultOneOf7,
     SourceAttackResultOneOf7AttackTypeEnum,
     SourceAttackResultOneOf7FromJSONTyped,
     SourceAttackResultOneOf7ToJSON,
 } from './SourceAttackResultOneOf7';
-<<<<<<< HEAD
-import {
-    SourceAttackResultOneOf9,
-    SourceAttackResultOneOf9AttackTypeEnum,
-    SourceAttackResultOneOf9FromJSONTyped,
-    SourceAttackResultOneOf9ToJSON,
-} from './SourceAttackResultOneOf9';
-=======
->>>>>>> 152a6c6a
-import {
-    SourceAttackResultOneOf5,
-    SourceAttackResultOneOf5AttackTypeEnum,
-    SourceAttackResultOneOf5FromJSONTyped,
-    SourceAttackResultOneOf5ToJSON,
-} from './SourceAttackResultOneOf5';
-import {
-    SourceAttackResultOneOf6,
-    SourceAttackResultOneOf6AttackTypeEnum,
-    SourceAttackResultOneOf6FromJSONTyped,
-    SourceAttackResultOneOf6ToJSON,
-} from './SourceAttackResultOneOf6';
 import {
     SourceAttackResultOneOf4,
     SourceAttackResultOneOf4AttackTypeEnum,
     SourceAttackResultOneOf4FromJSONTyped,
     SourceAttackResultOneOf4ToJSON,
 } from './SourceAttackResultOneOf4';
-import {
-    SourceAttackResultOneOf2,
-    SourceAttackResultOneOf2AttackTypeEnum,
-    SourceAttackResultOneOf2FromJSONTyped,
-    SourceAttackResultOneOf2ToJSON,
-} from './SourceAttackResultOneOf2';
-import {
-    SourceAttackResultOneOf1,
-    SourceAttackResultOneOf1AttackTypeEnum,
-    SourceAttackResultOneOf1FromJSONTyped,
-    SourceAttackResultOneOf1ToJSON,
-} from './SourceAttackResultOneOf1';
 import {
     SourceAttackResultOneOf,
     SourceAttackResultOneOfAttackTypeEnum,
@@ -71,18 +68,15 @@
  * @export
  */
 export type SourceAttackResult = 
+  | SourceAttackResultOneOf9
+  | SourceAttackResultOneOf5
+  | SourceAttackResultOneOf1
+  | SourceAttackResultOneOf6
+  | SourceAttackResultOneOf2
+  | SourceAttackResultOneOf8
   | SourceAttackResultOneOf3
-  | SourceAttackResultOneOf8
   | SourceAttackResultOneOf7
-<<<<<<< HEAD
-  | SourceAttackResultOneOf9
-=======
->>>>>>> 152a6c6a
-  | SourceAttackResultOneOf5
-  | SourceAttackResultOneOf6
   | SourceAttackResultOneOf4
-  | SourceAttackResultOneOf2
-  | SourceAttackResultOneOf1
   | SourceAttackResultOneOf;
 
 function enumToString<K extends string, V extends string>(obj: Record<K, V>): V {
@@ -90,18 +84,15 @@
     return Object.values(obj)[0];
 }
 
+const SourceAttackResultOneOf9AttackType = enumToString(SourceAttackResultOneOf9AttackTypeEnum);
+const SourceAttackResultOneOf5AttackType = enumToString(SourceAttackResultOneOf5AttackTypeEnum);
+const SourceAttackResultOneOf1AttackType = enumToString(SourceAttackResultOneOf1AttackTypeEnum);
+const SourceAttackResultOneOf6AttackType = enumToString(SourceAttackResultOneOf6AttackTypeEnum);
+const SourceAttackResultOneOf2AttackType = enumToString(SourceAttackResultOneOf2AttackTypeEnum);
+const SourceAttackResultOneOf8AttackType = enumToString(SourceAttackResultOneOf8AttackTypeEnum);
 const SourceAttackResultOneOf3AttackType = enumToString(SourceAttackResultOneOf3AttackTypeEnum);
-const SourceAttackResultOneOf8AttackType = enumToString(SourceAttackResultOneOf8AttackTypeEnum);
 const SourceAttackResultOneOf7AttackType = enumToString(SourceAttackResultOneOf7AttackTypeEnum);
-<<<<<<< HEAD
-const SourceAttackResultOneOf9AttackType = enumToString(SourceAttackResultOneOf9AttackTypeEnum);
-=======
->>>>>>> 152a6c6a
-const SourceAttackResultOneOf5AttackType = enumToString(SourceAttackResultOneOf5AttackTypeEnum);
-const SourceAttackResultOneOf6AttackType = enumToString(SourceAttackResultOneOf6AttackTypeEnum);
 const SourceAttackResultOneOf4AttackType = enumToString(SourceAttackResultOneOf4AttackTypeEnum);
-const SourceAttackResultOneOf2AttackType = enumToString(SourceAttackResultOneOf2AttackTypeEnum);
-const SourceAttackResultOneOf1AttackType = enumToString(SourceAttackResultOneOf1AttackTypeEnum);
 const SourceAttackResultOneOfAttackType = enumToString(SourceAttackResultOneOfAttackTypeEnum);
 
 export function SourceAttackResultFromJSON(json: any): SourceAttackResult {
@@ -114,27 +105,24 @@
     }
     switch (json['attack_type']) {
         
+        case SourceAttackResultOneOf9AttackType:
+            return SourceAttackResultOneOf9FromJSONTyped(json, ignoreDiscriminator);
+        case SourceAttackResultOneOf5AttackType:
+            return SourceAttackResultOneOf5FromJSONTyped(json, ignoreDiscriminator);
+        case SourceAttackResultOneOf1AttackType:
+            return SourceAttackResultOneOf1FromJSONTyped(json, ignoreDiscriminator);
+        case SourceAttackResultOneOf6AttackType:
+            return SourceAttackResultOneOf6FromJSONTyped(json, ignoreDiscriminator);
+        case SourceAttackResultOneOf2AttackType:
+            return SourceAttackResultOneOf2FromJSONTyped(json, ignoreDiscriminator);
+        case SourceAttackResultOneOf8AttackType:
+            return SourceAttackResultOneOf8FromJSONTyped(json, ignoreDiscriminator);
         case SourceAttackResultOneOf3AttackType:
             return SourceAttackResultOneOf3FromJSONTyped(json, ignoreDiscriminator);
-        case SourceAttackResultOneOf8AttackType:
-            return SourceAttackResultOneOf8FromJSONTyped(json, ignoreDiscriminator);
         case SourceAttackResultOneOf7AttackType:
             return SourceAttackResultOneOf7FromJSONTyped(json, ignoreDiscriminator);
-<<<<<<< HEAD
-        case SourceAttackResultOneOf9AttackType:
-            return SourceAttackResultOneOf9FromJSONTyped(json, ignoreDiscriminator);
-=======
->>>>>>> 152a6c6a
-        case SourceAttackResultOneOf5AttackType:
-            return SourceAttackResultOneOf5FromJSONTyped(json, ignoreDiscriminator);
-        case SourceAttackResultOneOf6AttackType:
-            return SourceAttackResultOneOf6FromJSONTyped(json, ignoreDiscriminator);
         case SourceAttackResultOneOf4AttackType:
             return SourceAttackResultOneOf4FromJSONTyped(json, ignoreDiscriminator);
-        case SourceAttackResultOneOf2AttackType:
-            return SourceAttackResultOneOf2FromJSONTyped(json, ignoreDiscriminator);
-        case SourceAttackResultOneOf1AttackType:
-            return SourceAttackResultOneOf1FromJSONTyped(json, ignoreDiscriminator);
         case SourceAttackResultOneOfAttackType:
             return SourceAttackResultOneOfFromJSONTyped(json, ignoreDiscriminator);
         default:
@@ -151,27 +139,24 @@
     }
     switch (value['attackType']) {
         
+        case SourceAttackResultOneOf9AttackType:
+            return SourceAttackResultOneOf9ToJSON(value);
+        case SourceAttackResultOneOf5AttackType:
+            return SourceAttackResultOneOf5ToJSON(value);
+        case SourceAttackResultOneOf1AttackType:
+            return SourceAttackResultOneOf1ToJSON(value);
+        case SourceAttackResultOneOf6AttackType:
+            return SourceAttackResultOneOf6ToJSON(value);
+        case SourceAttackResultOneOf2AttackType:
+            return SourceAttackResultOneOf2ToJSON(value);
+        case SourceAttackResultOneOf8AttackType:
+            return SourceAttackResultOneOf8ToJSON(value);
         case SourceAttackResultOneOf3AttackType:
             return SourceAttackResultOneOf3ToJSON(value);
-        case SourceAttackResultOneOf8AttackType:
-            return SourceAttackResultOneOf8ToJSON(value);
         case SourceAttackResultOneOf7AttackType:
             return SourceAttackResultOneOf7ToJSON(value);
-<<<<<<< HEAD
-        case SourceAttackResultOneOf9AttackType:
-            return SourceAttackResultOneOf9ToJSON(value);
-=======
->>>>>>> 152a6c6a
-        case SourceAttackResultOneOf5AttackType:
-            return SourceAttackResultOneOf5ToJSON(value);
-        case SourceAttackResultOneOf6AttackType:
-            return SourceAttackResultOneOf6ToJSON(value);
         case SourceAttackResultOneOf4AttackType:
             return SourceAttackResultOneOf4ToJSON(value);
-        case SourceAttackResultOneOf2AttackType:
-            return SourceAttackResultOneOf2ToJSON(value);
-        case SourceAttackResultOneOf1AttackType:
-            return SourceAttackResultOneOf1ToJSON(value);
         case SourceAttackResultOneOfAttackType:
             return SourceAttackResultOneOfToJSON(value);
         default:
