/* tslint:disable */
/* eslint-disable */


import {
    SourceAttackResultOneOf3,
    SourceAttackResultOneOf3AttackTypeEnum,
    SourceAttackResultOneOf3FromJSONTyped,
    SourceAttackResultOneOf3ToJSON,
} from './SourceAttackResultOneOf3';
import {
    SourceAttackResultOneOf7,
    SourceAttackResultOneOf7AttackTypeEnum,
    SourceAttackResultOneOf7FromJSONTyped,
    SourceAttackResultOneOf7ToJSON,
} from './SourceAttackResultOneOf7';
import {
    SourceAttackResultOneOf5,
    SourceAttackResultOneOf5AttackTypeEnum,
    SourceAttackResultOneOf5FromJSONTyped,
    SourceAttackResultOneOf5ToJSON,
} from './SourceAttackResultOneOf5';
import {
    SourceAttackResultOneOf6,
    SourceAttackResultOneOf6AttackTypeEnum,
    SourceAttackResultOneOf6FromJSONTyped,
    SourceAttackResultOneOf6ToJSON,
} from './SourceAttackResultOneOf6';
import {
<<<<<<< HEAD
    SourceAttackResultOneOf4,
    SourceAttackResultOneOf4AttackTypeEnum,
    SourceAttackResultOneOf4FromJSONTyped,
    SourceAttackResultOneOf4ToJSON,
} from './SourceAttackResultOneOf4';
import {
    SourceAttackResultOneOf2,
    SourceAttackResultOneOf2AttackTypeEnum,
    SourceAttackResultOneOf2FromJSONTyped,
    SourceAttackResultOneOf2ToJSON,
} from './SourceAttackResultOneOf2';
import {
    SourceAttackResultOneOf1,
    SourceAttackResultOneOf1AttackTypeEnum,
    SourceAttackResultOneOf1FromJSONTyped,
    SourceAttackResultOneOf1ToJSON,
} from './SourceAttackResultOneOf1';
import {
    SourceAttackResultOneOf,
    SourceAttackResultOneOfAttackTypeEnum,
    SourceAttackResultOneOfFromJSONTyped,
    SourceAttackResultOneOfToJSON,
} from './SourceAttackResultOneOf';
=======
    SourceAttackResultOneOf7,
    SourceAttackResultOneOf7AttackTypeEnum,
    SourceAttackResultOneOf7FromJSONTyped,
    SourceAttackResultOneOf7ToJSON,
} from './SourceAttackResultOneOf7';
>>>>>>> 077d20b1

/**
 * @type SourceAttackResult
 * @export
 */
export type SourceAttackResult = 
  | SourceAttackResultOneOf3
  | SourceAttackResultOneOf7
  | SourceAttackResultOneOf5
  | SourceAttackResultOneOf6
<<<<<<< HEAD
  | SourceAttackResultOneOf4
  | SourceAttackResultOneOf2
  | SourceAttackResultOneOf1
  | SourceAttackResultOneOf;
=======
  | SourceAttackResultOneOf7;
>>>>>>> 077d20b1

function enumToString<K extends string, V extends string>(obj: Record<K, V>): V {
    // @ts-ignore
    return Object.values(obj)[0];
}

const SourceAttackResultOneOf3AttackType = enumToString(SourceAttackResultOneOf3AttackTypeEnum);
const SourceAttackResultOneOf7AttackType = enumToString(SourceAttackResultOneOf7AttackTypeEnum);
const SourceAttackResultOneOf5AttackType = enumToString(SourceAttackResultOneOf5AttackTypeEnum);
const SourceAttackResultOneOf6AttackType = enumToString(SourceAttackResultOneOf6AttackTypeEnum);
<<<<<<< HEAD
const SourceAttackResultOneOf4AttackType = enumToString(SourceAttackResultOneOf4AttackTypeEnum);
const SourceAttackResultOneOf2AttackType = enumToString(SourceAttackResultOneOf2AttackTypeEnum);
const SourceAttackResultOneOf1AttackType = enumToString(SourceAttackResultOneOf1AttackTypeEnum);
const SourceAttackResultOneOfAttackType = enumToString(SourceAttackResultOneOfAttackTypeEnum);
=======
const SourceAttackResultOneOf7AttackType = enumToString(SourceAttackResultOneOf7AttackTypeEnum);
>>>>>>> 077d20b1

export function SourceAttackResultFromJSON(json: any): SourceAttackResult {
    return SourceAttackResultFromJSONTyped(json, false);
}

export function SourceAttackResultFromJSONTyped(json: any, ignoreDiscriminator: boolean): SourceAttackResult {
    if ((json === undefined) || (json === null)) {
        return json;
    }
    switch (json['attack_type']) {
        
        case SourceAttackResultOneOf3AttackType:
            return SourceAttackResultOneOf3FromJSONTyped(json, ignoreDiscriminator);
        case SourceAttackResultOneOf7AttackType:
            return SourceAttackResultOneOf7FromJSONTyped(json, ignoreDiscriminator);
        case SourceAttackResultOneOf5AttackType:
            return SourceAttackResultOneOf5FromJSONTyped(json, ignoreDiscriminator);
        case SourceAttackResultOneOf6AttackType:
            return SourceAttackResultOneOf6FromJSONTyped(json, ignoreDiscriminator);
<<<<<<< HEAD
        case SourceAttackResultOneOf4AttackType:
            return SourceAttackResultOneOf4FromJSONTyped(json, ignoreDiscriminator);
        case SourceAttackResultOneOf2AttackType:
            return SourceAttackResultOneOf2FromJSONTyped(json, ignoreDiscriminator);
        case SourceAttackResultOneOf1AttackType:
            return SourceAttackResultOneOf1FromJSONTyped(json, ignoreDiscriminator);
        case SourceAttackResultOneOfAttackType:
            return SourceAttackResultOneOfFromJSONTyped(json, ignoreDiscriminator);
=======
        case SourceAttackResultOneOf7AttackType:
            return SourceAttackResultOneOf7FromJSONTyped(json, ignoreDiscriminator);
>>>>>>> 077d20b1
        default:
            throw new Error("No variant of SourceAttackResult exists with 'attackType=" + json["attack_type"] + "'");
    }
}

export function SourceAttackResultToJSON(value?: SourceAttackResult | null): any {
    if (value === undefined) {
        return undefined;
    }
    if (value === null) {
        return null;
    }
    switch (value['attackType']) {
        
        case SourceAttackResultOneOf3AttackType:
            return SourceAttackResultOneOf3ToJSON(value);
        case SourceAttackResultOneOf7AttackType:
            return SourceAttackResultOneOf7ToJSON(value);
        case SourceAttackResultOneOf5AttackType:
            return SourceAttackResultOneOf5ToJSON(value);
        case SourceAttackResultOneOf6AttackType:
            return SourceAttackResultOneOf6ToJSON(value);
<<<<<<< HEAD
        case SourceAttackResultOneOf4AttackType:
            return SourceAttackResultOneOf4ToJSON(value);
        case SourceAttackResultOneOf2AttackType:
            return SourceAttackResultOneOf2ToJSON(value);
        case SourceAttackResultOneOf1AttackType:
            return SourceAttackResultOneOf1ToJSON(value);
        case SourceAttackResultOneOfAttackType:
            return SourceAttackResultOneOfToJSON(value);
=======
        case SourceAttackResultOneOf7AttackType:
            return SourceAttackResultOneOf7ToJSON(value);
>>>>>>> 077d20b1
        default:
            throw new Error("No variant of SourceAttackResult exists with 'attackType=" + value["attackType"] + "'");
    }

}<|MERGE_RESOLUTION|>--- conflicted
+++ resolved
@@ -8,6 +8,12 @@
     SourceAttackResultOneOf3FromJSONTyped,
     SourceAttackResultOneOf3ToJSON,
 } from './SourceAttackResultOneOf3';
+import {
+    SourceAttackResultOneOf8,
+    SourceAttackResultOneOf8AttackTypeEnum,
+    SourceAttackResultOneOf8FromJSONTyped,
+    SourceAttackResultOneOf8ToJSON,
+} from './SourceAttackResultOneOf8';
 import {
     SourceAttackResultOneOf7,
     SourceAttackResultOneOf7AttackTypeEnum,
@@ -27,7 +33,6 @@
     SourceAttackResultOneOf6ToJSON,
 } from './SourceAttackResultOneOf6';
 import {
-<<<<<<< HEAD
     SourceAttackResultOneOf4,
     SourceAttackResultOneOf4AttackTypeEnum,
     SourceAttackResultOneOf4FromJSONTyped,
@@ -51,13 +56,6 @@
     SourceAttackResultOneOfFromJSONTyped,
     SourceAttackResultOneOfToJSON,
 } from './SourceAttackResultOneOf';
-=======
-    SourceAttackResultOneOf7,
-    SourceAttackResultOneOf7AttackTypeEnum,
-    SourceAttackResultOneOf7FromJSONTyped,
-    SourceAttackResultOneOf7ToJSON,
-} from './SourceAttackResultOneOf7';
->>>>>>> 077d20b1
 
 /**
  * @type SourceAttackResult
@@ -65,17 +63,14 @@
  */
 export type SourceAttackResult = 
   | SourceAttackResultOneOf3
+  | SourceAttackResultOneOf8
   | SourceAttackResultOneOf7
   | SourceAttackResultOneOf5
   | SourceAttackResultOneOf6
-<<<<<<< HEAD
   | SourceAttackResultOneOf4
   | SourceAttackResultOneOf2
   | SourceAttackResultOneOf1
   | SourceAttackResultOneOf;
-=======
-  | SourceAttackResultOneOf7;
->>>>>>> 077d20b1
 
 function enumToString<K extends string, V extends string>(obj: Record<K, V>): V {
     // @ts-ignore
@@ -83,17 +78,14 @@
 }
 
 const SourceAttackResultOneOf3AttackType = enumToString(SourceAttackResultOneOf3AttackTypeEnum);
+const SourceAttackResultOneOf8AttackType = enumToString(SourceAttackResultOneOf8AttackTypeEnum);
 const SourceAttackResultOneOf7AttackType = enumToString(SourceAttackResultOneOf7AttackTypeEnum);
 const SourceAttackResultOneOf5AttackType = enumToString(SourceAttackResultOneOf5AttackTypeEnum);
 const SourceAttackResultOneOf6AttackType = enumToString(SourceAttackResultOneOf6AttackTypeEnum);
-<<<<<<< HEAD
 const SourceAttackResultOneOf4AttackType = enumToString(SourceAttackResultOneOf4AttackTypeEnum);
 const SourceAttackResultOneOf2AttackType = enumToString(SourceAttackResultOneOf2AttackTypeEnum);
 const SourceAttackResultOneOf1AttackType = enumToString(SourceAttackResultOneOf1AttackTypeEnum);
 const SourceAttackResultOneOfAttackType = enumToString(SourceAttackResultOneOfAttackTypeEnum);
-=======
-const SourceAttackResultOneOf7AttackType = enumToString(SourceAttackResultOneOf7AttackTypeEnum);
->>>>>>> 077d20b1
 
 export function SourceAttackResultFromJSON(json: any): SourceAttackResult {
     return SourceAttackResultFromJSONTyped(json, false);
@@ -107,13 +99,14 @@
         
         case SourceAttackResultOneOf3AttackType:
             return SourceAttackResultOneOf3FromJSONTyped(json, ignoreDiscriminator);
+        case SourceAttackResultOneOf8AttackType:
+            return SourceAttackResultOneOf8FromJSONTyped(json, ignoreDiscriminator);
         case SourceAttackResultOneOf7AttackType:
             return SourceAttackResultOneOf7FromJSONTyped(json, ignoreDiscriminator);
         case SourceAttackResultOneOf5AttackType:
             return SourceAttackResultOneOf5FromJSONTyped(json, ignoreDiscriminator);
         case SourceAttackResultOneOf6AttackType:
             return SourceAttackResultOneOf6FromJSONTyped(json, ignoreDiscriminator);
-<<<<<<< HEAD
         case SourceAttackResultOneOf4AttackType:
             return SourceAttackResultOneOf4FromJSONTyped(json, ignoreDiscriminator);
         case SourceAttackResultOneOf2AttackType:
@@ -122,10 +115,6 @@
             return SourceAttackResultOneOf1FromJSONTyped(json, ignoreDiscriminator);
         case SourceAttackResultOneOfAttackType:
             return SourceAttackResultOneOfFromJSONTyped(json, ignoreDiscriminator);
-=======
-        case SourceAttackResultOneOf7AttackType:
-            return SourceAttackResultOneOf7FromJSONTyped(json, ignoreDiscriminator);
->>>>>>> 077d20b1
         default:
             throw new Error("No variant of SourceAttackResult exists with 'attackType=" + json["attack_type"] + "'");
     }
@@ -142,13 +131,14 @@
         
         case SourceAttackResultOneOf3AttackType:
             return SourceAttackResultOneOf3ToJSON(value);
+        case SourceAttackResultOneOf8AttackType:
+            return SourceAttackResultOneOf8ToJSON(value);
         case SourceAttackResultOneOf7AttackType:
             return SourceAttackResultOneOf7ToJSON(value);
         case SourceAttackResultOneOf5AttackType:
             return SourceAttackResultOneOf5ToJSON(value);
         case SourceAttackResultOneOf6AttackType:
             return SourceAttackResultOneOf6ToJSON(value);
-<<<<<<< HEAD
         case SourceAttackResultOneOf4AttackType:
             return SourceAttackResultOneOf4ToJSON(value);
         case SourceAttackResultOneOf2AttackType:
@@ -157,10 +147,6 @@
             return SourceAttackResultOneOf1ToJSON(value);
         case SourceAttackResultOneOfAttackType:
             return SourceAttackResultOneOfToJSON(value);
-=======
-        case SourceAttackResultOneOf7AttackType:
-            return SourceAttackResultOneOf7ToJSON(value);
->>>>>>> 077d20b1
         default:
             throw new Error("No variant of SourceAttackResult exists with 'attackType=" + value["attackType"] + "'");
     }
