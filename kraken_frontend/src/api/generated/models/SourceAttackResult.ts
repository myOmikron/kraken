--- conflicted
+++ resolved
@@ -21,6 +21,12 @@
     SourceAttackResultOneOf7ToJSON,
 } from './SourceAttackResultOneOf7';
 import {
+    SourceAttackResultOneOf9,
+    SourceAttackResultOneOf9AttackTypeEnum,
+    SourceAttackResultOneOf9FromJSONTyped,
+    SourceAttackResultOneOf9ToJSON,
+} from './SourceAttackResultOneOf9';
+import {
     SourceAttackResultOneOf5,
     SourceAttackResultOneOf5AttackTypeEnum,
     SourceAttackResultOneOf5FromJSONTyped,
@@ -33,7 +39,6 @@
     SourceAttackResultOneOf6ToJSON,
 } from './SourceAttackResultOneOf6';
 import {
-<<<<<<< HEAD
     SourceAttackResultOneOf4,
     SourceAttackResultOneOf4AttackTypeEnum,
     SourceAttackResultOneOf4FromJSONTyped,
@@ -57,19 +62,6 @@
     SourceAttackResultOneOfFromJSONTyped,
     SourceAttackResultOneOfToJSON,
 } from './SourceAttackResultOneOf';
-=======
-    SourceAttackResultOneOf7,
-    SourceAttackResultOneOf7AttackTypeEnum,
-    SourceAttackResultOneOf7FromJSONTyped,
-    SourceAttackResultOneOf7ToJSON,
-} from './SourceAttackResultOneOf7';
-import {
-    SourceAttackResultOneOf8,
-    SourceAttackResultOneOf8AttackTypeEnum,
-    SourceAttackResultOneOf8FromJSONTyped,
-    SourceAttackResultOneOf8ToJSON,
-} from './SourceAttackResultOneOf8';
->>>>>>> 4e37f46f
 
 /**
  * @type SourceAttackResult
@@ -79,17 +71,13 @@
   | SourceAttackResultOneOf3
   | SourceAttackResultOneOf8
   | SourceAttackResultOneOf7
+  | SourceAttackResultOneOf9
   | SourceAttackResultOneOf5
   | SourceAttackResultOneOf6
-<<<<<<< HEAD
   | SourceAttackResultOneOf4
   | SourceAttackResultOneOf2
   | SourceAttackResultOneOf1
   | SourceAttackResultOneOf;
-=======
-  | SourceAttackResultOneOf7
-  | SourceAttackResultOneOf8;
->>>>>>> 4e37f46f
 
 function enumToString<K extends string, V extends string>(obj: Record<K, V>): V {
     // @ts-ignore
@@ -99,17 +87,13 @@
 const SourceAttackResultOneOf3AttackType = enumToString(SourceAttackResultOneOf3AttackTypeEnum);
 const SourceAttackResultOneOf8AttackType = enumToString(SourceAttackResultOneOf8AttackTypeEnum);
 const SourceAttackResultOneOf7AttackType = enumToString(SourceAttackResultOneOf7AttackTypeEnum);
+const SourceAttackResultOneOf9AttackType = enumToString(SourceAttackResultOneOf9AttackTypeEnum);
 const SourceAttackResultOneOf5AttackType = enumToString(SourceAttackResultOneOf5AttackTypeEnum);
 const SourceAttackResultOneOf6AttackType = enumToString(SourceAttackResultOneOf6AttackTypeEnum);
-<<<<<<< HEAD
 const SourceAttackResultOneOf4AttackType = enumToString(SourceAttackResultOneOf4AttackTypeEnum);
 const SourceAttackResultOneOf2AttackType = enumToString(SourceAttackResultOneOf2AttackTypeEnum);
 const SourceAttackResultOneOf1AttackType = enumToString(SourceAttackResultOneOf1AttackTypeEnum);
 const SourceAttackResultOneOfAttackType = enumToString(SourceAttackResultOneOfAttackTypeEnum);
-=======
-const SourceAttackResultOneOf7AttackType = enumToString(SourceAttackResultOneOf7AttackTypeEnum);
-const SourceAttackResultOneOf8AttackType = enumToString(SourceAttackResultOneOf8AttackTypeEnum);
->>>>>>> 4e37f46f
 
 export function SourceAttackResultFromJSON(json: any): SourceAttackResult {
     return SourceAttackResultFromJSONTyped(json, false);
@@ -127,11 +111,12 @@
             return SourceAttackResultOneOf8FromJSONTyped(json, ignoreDiscriminator);
         case SourceAttackResultOneOf7AttackType:
             return SourceAttackResultOneOf7FromJSONTyped(json, ignoreDiscriminator);
+        case SourceAttackResultOneOf9AttackType:
+            return SourceAttackResultOneOf9FromJSONTyped(json, ignoreDiscriminator);
         case SourceAttackResultOneOf5AttackType:
             return SourceAttackResultOneOf5FromJSONTyped(json, ignoreDiscriminator);
         case SourceAttackResultOneOf6AttackType:
             return SourceAttackResultOneOf6FromJSONTyped(json, ignoreDiscriminator);
-<<<<<<< HEAD
         case SourceAttackResultOneOf4AttackType:
             return SourceAttackResultOneOf4FromJSONTyped(json, ignoreDiscriminator);
         case SourceAttackResultOneOf2AttackType:
@@ -140,12 +125,6 @@
             return SourceAttackResultOneOf1FromJSONTyped(json, ignoreDiscriminator);
         case SourceAttackResultOneOfAttackType:
             return SourceAttackResultOneOfFromJSONTyped(json, ignoreDiscriminator);
-=======
-        case SourceAttackResultOneOf7AttackType:
-            return SourceAttackResultOneOf7FromJSONTyped(json, ignoreDiscriminator);
-        case SourceAttackResultOneOf8AttackType:
-            return SourceAttackResultOneOf8FromJSONTyped(json, ignoreDiscriminator);
->>>>>>> 4e37f46f
         default:
             throw new Error("No variant of SourceAttackResult exists with 'attackType=" + json["attack_type"] + "'");
     }
@@ -166,11 +145,12 @@
             return SourceAttackResultOneOf8ToJSON(value);
         case SourceAttackResultOneOf7AttackType:
             return SourceAttackResultOneOf7ToJSON(value);
+        case SourceAttackResultOneOf9AttackType:
+            return SourceAttackResultOneOf9ToJSON(value);
         case SourceAttackResultOneOf5AttackType:
             return SourceAttackResultOneOf5ToJSON(value);
         case SourceAttackResultOneOf6AttackType:
             return SourceAttackResultOneOf6ToJSON(value);
-<<<<<<< HEAD
         case SourceAttackResultOneOf4AttackType:
             return SourceAttackResultOneOf4ToJSON(value);
         case SourceAttackResultOneOf2AttackType:
@@ -179,12 +159,6 @@
             return SourceAttackResultOneOf1ToJSON(value);
         case SourceAttackResultOneOfAttackType:
             return SourceAttackResultOneOfToJSON(value);
-=======
-        case SourceAttackResultOneOf7AttackType:
-            return SourceAttackResultOneOf7ToJSON(value);
-        case SourceAttackResultOneOf8AttackType:
-            return SourceAttackResultOneOf8ToJSON(value);
->>>>>>> 4e37f46f
         default:
             throw new Error("No variant of SourceAttackResult exists with 'attackType=" + value["attackType"] + "'");
     }
