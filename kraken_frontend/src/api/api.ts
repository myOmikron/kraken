import { login, test, registerKey, authenticate, logout } from "./auth";
import { ApiError, parseError, StatusCode } from "./error";
import {
    ApiKeysApi,
    BruteforceSubdomainsRequest,
    CreateAppRequest,
    CreateDomainRequest,
    CreateGlobalTagRequest,
    CreateHostRequest,
    CreateLeechRequest,
    CreatePortRequest,
    CreateServiceRequest,
    CreateUserRequest,
    CreateWordlistRequest,
    CreateWorkspaceRequest,
    CreateWorkspaceTagRequest,
    DnsResolutionRequest,
    DnsTxtScanRequest,
    DomainsApi,
    GlobalTagsApi,
    HostsAliveRequest,
    HostsApi,
    OAuthApi,
    OAuthApplicationApi,
    PortsApi,
    Query,
    QueryCertificateTransparencyRequest,
    RequiredError,
    ResponseError,
    ScanTcpPortsRequest,
    ServiceDetectionRequest,
    UdpServiceDetectionRequest,
    ServicesApi,
    SettingsManagementApi,
    UpdateAppRequest,
    UpdateDomainRequest,
    UpdateGlobalTag,
    UpdateHostRequest,
    UpdateLeechRequest,
    UpdateMeRequest,
    UpdatePortRequest,
    UpdateServiceRequest,
    UpdateSettingsRequest,
    UpdateWordlistRequest,
    UpdateWorkspaceRequest,
    UpdateWorkspaceTag,
    WordlistApi,
    WordlistManagementApi,
    WorkspaceInvitationsApi,
    WorkspaceTagsApi,
    TestSSLRequest,
} from "./generated";
import { Configuration } from "./generated";
import {
    AdminWorkspacesApi,
    AttacksApi,
    LeechManagementApi,
    UserAdminManagementApi,
    UserManagementApi,
    WorkspacesApi,
} from "./generated";
import { Err, Ok, Result } from "../utils/result";

/** Database id i.e. and u32 */
export type ID = number;

/** Hyphen separated uuid */
export type UUID = string;

const configuration = new Configuration({
    basePath: window.location.origin,
});
const userAdminManagement = new UserAdminManagementApi(configuration);
const adminWorkspaces = new AdminWorkspacesApi(configuration);
const attacks = new AttacksApi(configuration);
// const authentication = new generated.AuthenticationApi(configuration);
const leechManagement = new LeechManagementApi(configuration);
const userManagement = new UserManagementApi(configuration);
const workspaces = new WorkspacesApi(configuration);
const workspaceInvitations = new WorkspaceInvitationsApi(configuration);
const oauth = new OAuthApi(configuration);
const oauthApplications = new OAuthApplicationApi(configuration);
const settingsManagement = new SettingsManagementApi(configuration);
const globalTags = new GlobalTagsApi(configuration);
const workspaceTags = new WorkspaceTagsApi(configuration);
const hosts = new HostsApi(configuration);
const ports = new PortsApi(configuration);
const domains = new DomainsApi(configuration);
const services = new ServicesApi(configuration);
const apiKeys = new ApiKeysApi(configuration);
const wordlists = new WordlistApi(configuration);
const wordlistsManagement = new WordlistManagementApi(configuration);

export const Api = {
    admin: {
        users: {
            all: () => handleError(userAdminManagement.getAllUsersAdmin()),
            create: (user: CreateUserRequest) =>
                handleError(userAdminManagement.createUser({ createUserRequest: user })),
            get: (uuid: UUID) => handleError(userAdminManagement.getUser({ uuid })),
            delete: (uuid: UUID) => handleError(userAdminManagement.deleteUser({ uuid })),
        },
        workspaces: {
            all: () => handleError(adminWorkspaces.getAllWorkspacesAdmin()),
            get: (uuid: UUID) => handleError(adminWorkspaces.getWorkspaceAdmin({ uuid })),
        },
        leeches: {
            all: () => handleError(leechManagement.getAllLeeches()),
            create: (leech: CreateLeechRequest) =>
                handleError(leechManagement.createLeech({ createLeechRequest: leech })),
            get: (uuid: UUID) => handleError(leechManagement.getLeech({ uuid })),
            update: (uuid: UUID, leech: UpdateLeechRequest) =>
                handleError(leechManagement.updateLeech({ uuid, updateLeechRequest: leech })),
            delete: (uuid: UUID) => handleError(leechManagement.deleteLeech({ uuid })),
            genConfig: (uuid: UUID) => handleError(leechManagement.genLeechConfig({ uuid })),
        },
        settings: {
            get: () => handleError(settingsManagement.getSettings()),
            update: (settings: UpdateSettingsRequest) =>
                handleError(settingsManagement.updateSettings({ updateSettingsRequest: settings })),
        },
        oauthApplications: {
            all: () => handleError(oauthApplications.getAllOauthApps({})),
            get: (uuid: UUID) => handleError(oauthApplications.getOauthApp({ uuid })),
            create: (oauthApplication: CreateAppRequest) =>
                handleError(oauthApplications.createOauthApp({ createAppRequest: oauthApplication })),
            update: (uuid: UUID, updateAppRequest: UpdateAppRequest) =>
                handleError(oauthApplications.updateOauthApp({ uuid, updateAppRequest })),
            delete: (uuid: UUID) => handleError(oauthApplications.deleteOauthApp({ uuid })),
        },
        globalTags: {
            create: (createGlobalTagRequest: CreateGlobalTagRequest) =>
                handleError(globalTags.createGlobalTag({ createGlobalTagRequest })),
            delete: (uuid: UUID) => handleError(globalTags.deleteGlobalTag({ uuid })),
            update: (uuid: UUID, updateGlobalTag: UpdateGlobalTag) =>
                handleError(globalTags.updateGlobalTag({ uuid, updateGlobalTag })),
        },
        wordlists: {
            all: () => handleError(wordlistsManagement.getAllWordlistsAdmin({})),
            create: (createWordlistRequest: CreateWordlistRequest) =>
                handleError(wordlistsManagement.createWordlistAdmin({ createWordlistRequest })),
            update: (uuid: UUID, updateWordlistRequest: UpdateWordlistRequest) =>
                handleError(wordlistsManagement.updateWordlistAdmin({ uuid, updateWordlistRequest })),
            delete: (uuid: UUID) => handleError(wordlistsManagement.deleteWordlistAdmin({ uuid })),
        },
    },
    attacks: {
        bruteforceSubdomains: (attack: BruteforceSubdomainsRequest) =>
            handleError(attacks.bruteforceSubdomains({ bruteforceSubdomainsRequest: attack })),
        queryCertificateTransparency: (attack: QueryCertificateTransparencyRequest) =>
            handleError(attacks.queryCertificateTransparency({ queryCertificateTransparencyRequest: attack })),
        hostAlive: (hostsAliveRequest: HostsAliveRequest) =>
            handleError(attacks.hostsAliveCheck({ hostsAliveRequest })),
        scanTcpPorts: (attack: ScanTcpPortsRequest) =>
            handleError(attacks.scanTcpPorts({ scanTcpPortsRequest: attack })),
        serviceDetection: (attack: ServiceDetectionRequest) =>
            handleError(attacks.serviceDetection({ serviceDetectionRequest: attack })),
        udpServiceDetection: (attack: UdpServiceDetectionRequest) =>
            handleError(attacks.udpServiceDetection({ udpServiceDetectionRequest: attack })),
        queryDehashed: (uuid: UUID, query: Query) =>
            handleError(attacks.queryDehashed({ queryDehashedRequest: { workspaceUuid: uuid, query } })),
        dnsResolution: (attack: DnsResolutionRequest) =>
            handleError(attacks.dnsResolution({ dnsResolutionRequest: attack })),
<<<<<<< HEAD
        testssl: (attack: TestSSLRequest) => handleError(attacks.testssl({ testSSLRequest: attack })),
=======
        dnsTxtScan: (attack: DnsTxtScanRequest) =>
            handleError(attacks.dnsTxtScan({ dnsTxtScanRequest: attack })),
>>>>>>> 4e37f46f
        all: () => handleError(attacks.getAllAttacks()),
        get: (uuid: UUID) => handleError(attacks.getAttack({ uuid })),
        delete: (uuid: UUID) => handleError(attacks.deleteAttack({ uuid })),
        raw: {
            getBruteforceSubdomainsResults: (uuid: UUID, limit: number, offset: number) =>
                handleError(attacks.getBruteforceSubdomainsResults({ uuid, limit, offset })),
            getDNSResolutionResults: (uuid: UUID, limit: number, offset: number) =>
                handleError(attacks.getDnsResolutionResults({ uuid, limit, offset })),
            getHostAliveResults: (uuid: UUID, limit: number, offset: number) =>
                handleError(attacks.getHostAliveResults({ uuid, limit, offset })),
            getCertificateTransparencyResults: (uuid: UUID, limit: number, offset: number) =>
                handleError(attacks.getQueryCertificateTransparencyResults({ uuid, limit, offset })),
            getUnhashedResults: (uuid: UUID, limit: number, offset: number) =>
                handleError(attacks.getQueryUnhashedResults({ uuid, limit, offset })),
            getServiceDetectionResults: (uuid: UUID, limit: number, offset: number) =>
                handleError(attacks.getServiceDetectionResults({ uuid, limit, offset })),
            getUdpServiceDetectionResults: (uuid: UUID, limit: number, offset: number) =>
                handleError(attacks.getUdpServiceDetectionResults({ uuid, limit, offset })),
            getTcpPortScanResults: (uuid: UUID, limit: number, offset: number) =>
                handleError(attacks.getTcpPortScanResults({ uuid, limit, offset })),
        },
    },
    auth: {
        login,
        logout,
        test,
        registerKey,
        authenticate,
    },
    user: {
        get: () => handleError(userManagement.getMe()),
        update: (user: UpdateMeRequest) => handleError(userManagement.updateMe({ updateMeRequest: user })),
        setPassword: (currentPassword: string, newPassword: string) =>
            handleError(userManagement.setPassword({ setPasswordRequest: { currentPassword, newPassword } })),
        all: () => handleError(userManagement.getAllUsers()),
        apiKeys: {
            create: (name: string) => handleError(apiKeys.createApiKey({ createApiKeyRequest: { name } })),
            all: () => handleError(apiKeys.getApiKeys()),
            delete: (uuid: UUID) => handleError(apiKeys.deleteApiKey({ uuid })),
            update: (uuid: UUID, name: string) =>
                handleError(apiKeys.updateApiKey({ uuid, updateApiKeyRequest: { name } })),
        },
    },
    workspaces: {
        all: () => handleError(workspaces.getAllWorkspaces()),
        create: (workspace: CreateWorkspaceRequest) =>
            handleError(workspaces.createWorkspace({ createWorkspaceRequest: workspace })),
        get: (uuid: UUID) => handleError(workspaces.getWorkspace({ uuid })),
        update: (uuid: UUID, workspace: UpdateWorkspaceRequest) =>
            handleError(workspaces.updateWorkspace({ uuid, updateWorkspaceRequest: workspace })),
        delete: (uuid: UUID) => handleError(workspaces.deleteWorkspace({ uuid })),
        transferOwnership: (uuid: UUID, user: UUID) =>
            handleError(workspaces.transferOwnership({ uuid, transferWorkspaceRequest: { user } })),
        attacks: {
            all: (uuid: UUID) => handleError(attacks.getWorkspaceAttacks({ uuid })),
        },
        invitations: {
            all: (uuid: UUID) => handleError(workspaces.getAllWorkspaceInvitations({ uuid })),
            create: (uuid: UUID, user: UUID) =>
                handleError(workspaces.createInvitation({ uuid, inviteToWorkspaceRequest: { user } })),
            retract: (wUuid: UUID, invitation: UUID) =>
                handleError(workspaces.retractInvitation({ wUuid, iUuid: invitation })),
        },
        hosts: {
            all: (
                workspaceUuid: UUID,
                limit: number,
                offset: number,
                filter: { host?: UUID; globalFilter?: string; hostFilter?: string } = {}
            ) =>
                handleError(hosts.getAllHosts({ uuid: workspaceUuid, getAllHostsQuery: { limit, offset, ...filter } })),
            get: (workspaceUuid: UUID, hostUuid: UUID) =>
                handleError(hosts.getHost({ wUuid: workspaceUuid, hUuid: hostUuid })),
            update: (workspaceUuid: UUID, hostUuid: UUID, updateHostRequest: UpdateHostRequest) =>
                handleError(hosts.updateHost({ wUuid: workspaceUuid, hUuid: hostUuid, updateHostRequest })),
            create: (workspaceUuid: UUID, createHostRequest: CreateHostRequest) =>
                handleError(hosts.createHost({ uuid: workspaceUuid, createHostRequest })),
            delete: (workspaceUuid: UUID, hostUuid: UUID) =>
                handleError(hosts.deleteHost({ wUuid: workspaceUuid, hUuid: hostUuid })),
            sources: (workspaceUuid: UUID, hostUuid: UUID) =>
                handleError(hosts.getHostSources({ wUuid: workspaceUuid, hUuid: hostUuid })),
            relations: (workspaceUuid: UUID, hostUuid: UUID) =>
                handleError(hosts.getHostRelations({ wUuid: workspaceUuid, hUuid: hostUuid })),
        },
        ports: {
            all: (
                workspaceUuid: UUID,
                limit: number,
                offset: number,
                filter: { host?: UUID; globalFilter?: string; portFilter?: string } = {}
            ) =>
                handleError(ports.getAllPorts({ uuid: workspaceUuid, getAllPortsQuery: { limit, offset, ...filter } })),
            get: (workspaceUuid: UUID, portUuid: UUID) =>
                handleError(ports.getPort({ wUuid: workspaceUuid, pUuid: portUuid })),
            update: (workspaceUuid: UUID, portUuid: UUID, updatePortRequest: UpdatePortRequest) =>
                handleError(ports.updatePort({ wUuid: workspaceUuid, pUuid: portUuid, updatePortRequest })),
            create: (workspaceUuid: UUID, createPortRequest: CreatePortRequest) =>
                handleError(ports.createPort({ uuid: workspaceUuid, createPortRequest })),
            delete: (workspaceUuid: UUID, portUuid: UUID) =>
                handleError(ports.deletePort({ wUuid: workspaceUuid, pUuid: portUuid })),
            sources: (workspaceUuid: UUID, portUuid: UUID) =>
                handleError(ports.getPortSources({ wUuid: workspaceUuid, pUuid: portUuid })),
            relations: (workspaceUuid: UUID, portUuid: UUID) =>
                handleError(ports.getPortRelations({ wUuid: workspaceUuid, pUuid: portUuid })),
        },
        domains: {
            all: (
                workspaceUuid: UUID,
                limit: number,
                offset: number,
                filter: { host?: UUID; globalFilter?: string; domainFilter?: string } = {}
            ) =>
                handleError(
                    domains.getAllDomains({ uuid: workspaceUuid, getAllDomainsQuery: { limit, offset, ...filter } })
                ),
            get: (workspaceUuid: UUID, domainUuid: UUID) =>
                handleError(domains.getDomain({ wUuid: workspaceUuid, dUuid: domainUuid })),
            update: (workspaceUuid: UUID, domainUuid: UUID, updateDomainRequest: UpdateDomainRequest) =>
                handleError(domains.updateDomain({ wUuid: workspaceUuid, dUuid: domainUuid, updateDomainRequest })),
            create: (workspaceUuid: UUID, createDomainRequest: CreateDomainRequest) =>
                handleError(domains.createDomain({ uuid: workspaceUuid, createDomainRequest })),
            delete: (workspaceUuid: UUID, domainUuid: UUID) =>
                handleError(domains.deleteDomain({ wUuid: workspaceUuid, dUuid: domainUuid })),
            sources: (workspaceUuid: UUID, domainUuid: UUID) =>
                handleError(domains.getDomainSources({ wUuid: workspaceUuid, dUuid: domainUuid })),
            relations: (workspaceUuid: UUID, domainUuid: UUID) =>
                handleError(domains.getDomainRelations({ wUuid: workspaceUuid, dUuid: domainUuid })),
        },
        services: {
            all: (
                workspaceUuid: UUID,
                limit: number,
                offset: number,
                filter: { host?: UUID; globalFilter?: string; serviceFilter?: string } = {}
            ) =>
                handleError(
                    services.getAllServices({ uuid: workspaceUuid, getAllServicesQuery: { limit, offset, ...filter } })
                ),
            get: (workspaceUuid: UUID, serviceUuid: UUID) =>
                handleError(services.getService({ wUuid: workspaceUuid, sUuid: serviceUuid })),
            update: (workspaceUuid: UUID, serviceUuid: UUID, updateServiceRequest: UpdateServiceRequest) =>
                handleError(services.updateService({ wUuid: workspaceUuid, sUuid: serviceUuid, updateServiceRequest })),
            create: (workspaceUuid: UUID, createServiceRequest: CreateServiceRequest) =>
                handleError(services.createService({ uuid: workspaceUuid, createServiceRequest })),
            delete: (workspaceUuid: UUID, serviceUuid: UUID) =>
                handleError(services.deleteService({ wUuid: workspaceUuid, sUuid: serviceUuid })),
            sources: (workspaceUuid: UUID, serviceUuid: UUID) =>
                handleError(services.getServiceSources({ wUuid: workspaceUuid, sUuid: serviceUuid })),
            relations: (workspaceUuid: UUID, serviceUuid: UUID) =>
                handleError(services.getServiceRelations({ wUuid: workspaceUuid, sUuid: serviceUuid })),
        },
        tags: {
            all: (workspaceUuid: UUID) => handleError(workspaceTags.getAllWorkspaceTags({ uuid: workspaceUuid })),
            create: (workspaceUuid: UUID, createWorkspaceTagRequest: CreateWorkspaceTagRequest) =>
                handleError(workspaceTags.createWorkspaceTag({ uuid: workspaceUuid, createWorkspaceTagRequest })),
            update: (workspaceUuid: UUID, tagUuid: UUID, updateWorkspaceTag: UpdateWorkspaceTag) =>
                handleError(
                    workspaceTags.updateWorkspaceTag({ wUuid: workspaceUuid, tUuid: tagUuid, updateWorkspaceTag })
                ),
            delete: (workspaceUuid: UUID, tagUuid: UUID) =>
                workspaceTags.deleteWorkspaceTag({ wUuid: workspaceUuid, tUuid: tagUuid }),
        },
    },
    oauth: {
        info: (uuid: UUID) => handleError(oauth.info({ uuid })),
    },
    globalTags: {
        all: () => handleError(globalTags.getAllGlobalTags()),
        create: (tag: CreateGlobalTagRequest) =>
            handleError(globalTags.createGlobalTag({ createGlobalTagRequest: tag })),
        update: (uuid: UUID, tag: UpdateGlobalTag) =>
            handleError(globalTags.updateGlobalTag({ uuid, updateGlobalTag: tag })),
        delete: (uuid: UUID) => globalTags.deleteGlobalTag({ uuid }),
    },
    wordlists: {
        all: () => handleError(wordlists.getAllWordlists()),
    },
    invitations: {
        all: () => handleError(workspaceInvitations.getAllInvitations()),
        accept: (uuid: UUID) => handleError(workspaceInvitations.acceptInvitation({ uuid })),
        decline: (uuid: UUID) => handleError(workspaceInvitations.declineInvitation({ uuid })),
    },
};

/**
 * Wraps a promise returned by the generated SDK which handles its errors and returns a {@link Result}
 */
async function handleError<T>(promise: Promise<T>): Promise<Result<T, ApiError>> {
    try {
        return Ok(await promise);
    } catch (e) {
        if (e instanceof ResponseError) {
            return Err(await parseError(e.response));
        } else if (e instanceof RequiredError) {
            console.error(e);
            return Err({
                status_code: StatusCode.JsonDecodeError,
                message: "The server's response didn't match the spec",
            });
        } else {
            console.error("Unknown error occurred:", e);
            return Err({
                status_code: StatusCode.ArbitraryJSError,
                message: "Unknown error occurred",
            });
        }
    }
}<|MERGE_RESOLUTION|>--- conflicted
+++ resolved
@@ -161,12 +161,8 @@
             handleError(attacks.queryDehashed({ queryDehashedRequest: { workspaceUuid: uuid, query } })),
         dnsResolution: (attack: DnsResolutionRequest) =>
             handleError(attacks.dnsResolution({ dnsResolutionRequest: attack })),
-<<<<<<< HEAD
+        dnsTxtScan: (attack: DnsTxtScanRequest) => handleError(attacks.dnsTxtScan({ dnsTxtScanRequest: attack })),
         testssl: (attack: TestSSLRequest) => handleError(attacks.testssl({ testSSLRequest: attack })),
-=======
-        dnsTxtScan: (attack: DnsTxtScanRequest) =>
-            handleError(attacks.dnsTxtScan({ dnsTxtScanRequest: attack })),
->>>>>>> 4e37f46f
         all: () => handleError(attacks.getAllAttacks()),
         get: (uuid: UUID) => handleError(attacks.getAttack({ uuid })),
         delete: (uuid: UUID) => handleError(attacks.deleteAttack({ uuid })),
@@ -235,7 +231,7 @@
                 workspaceUuid: UUID,
                 limit: number,
                 offset: number,
-                filter: { host?: UUID; globalFilter?: string; hostFilter?: string } = {}
+                filter: { host?: UUID; globalFilter?: string; hostFilter?: string } = {},
             ) =>
                 handleError(hosts.getAllHosts({ uuid: workspaceUuid, getAllHostsQuery: { limit, offset, ...filter } })),
             get: (workspaceUuid: UUID, hostUuid: UUID) =>
@@ -256,7 +252,7 @@
                 workspaceUuid: UUID,
                 limit: number,
                 offset: number,
-                filter: { host?: UUID; globalFilter?: string; portFilter?: string } = {}
+                filter: { host?: UUID; globalFilter?: string; portFilter?: string } = {},
             ) =>
                 handleError(ports.getAllPorts({ uuid: workspaceUuid, getAllPortsQuery: { limit, offset, ...filter } })),
             get: (workspaceUuid: UUID, portUuid: UUID) =>
@@ -277,10 +273,10 @@
                 workspaceUuid: UUID,
                 limit: number,
                 offset: number,
-                filter: { host?: UUID; globalFilter?: string; domainFilter?: string } = {}
+                filter: { host?: UUID; globalFilter?: string; domainFilter?: string } = {},
             ) =>
                 handleError(
-                    domains.getAllDomains({ uuid: workspaceUuid, getAllDomainsQuery: { limit, offset, ...filter } })
+                    domains.getAllDomains({ uuid: workspaceUuid, getAllDomainsQuery: { limit, offset, ...filter } }),
                 ),
             get: (workspaceUuid: UUID, domainUuid: UUID) =>
                 handleError(domains.getDomain({ wUuid: workspaceUuid, dUuid: domainUuid })),
@@ -300,10 +296,10 @@
                 workspaceUuid: UUID,
                 limit: number,
                 offset: number,
-                filter: { host?: UUID; globalFilter?: string; serviceFilter?: string } = {}
+                filter: { host?: UUID; globalFilter?: string; serviceFilter?: string } = {},
             ) =>
                 handleError(
-                    services.getAllServices({ uuid: workspaceUuid, getAllServicesQuery: { limit, offset, ...filter } })
+                    services.getAllServices({ uuid: workspaceUuid, getAllServicesQuery: { limit, offset, ...filter } }),
                 ),
             get: (workspaceUuid: UUID, serviceUuid: UUID) =>
                 handleError(services.getService({ wUuid: workspaceUuid, sUuid: serviceUuid })),
@@ -324,7 +320,7 @@
                 handleError(workspaceTags.createWorkspaceTag({ uuid: workspaceUuid, createWorkspaceTagRequest })),
             update: (workspaceUuid: UUID, tagUuid: UUID, updateWorkspaceTag: UpdateWorkspaceTag) =>
                 handleError(
-                    workspaceTags.updateWorkspaceTag({ wUuid: workspaceUuid, tUuid: tagUuid, updateWorkspaceTag })
+                    workspaceTags.updateWorkspaceTag({ wUuid: workspaceUuid, tUuid: tagUuid, updateWorkspaceTag }),
                 ),
             delete: (workspaceUuid: UUID, tagUuid: UUID) =>
                 workspaceTags.deleteWorkspaceTag({ wUuid: workspaceUuid, tUuid: tagUuid }),
