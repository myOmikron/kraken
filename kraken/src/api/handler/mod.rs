use std::fmt::{Display, Formatter};

use actix_toolbox::tb_middleware::actix_session;
use actix_web::body::BoxBody;
use actix_web::HttpResponse;
use log::{debug, error, info, trace, warn};
use serde::{Deserialize, Deserializer, Serialize};
use serde_repr::Serialize_repr;
use utoipa::{IntoParams, ToSchema};
use webauthn_rs::prelude::WebauthnError;

pub(crate) use crate::api::handler::attacks::*;
pub(crate) use crate::api::handler::auth::*;
pub(crate) use crate::api::handler::leeches::*;
pub(crate) use crate::api::handler::users::*;
pub(crate) use crate::api::handler::websocket::*;
pub(crate) use crate::api::handler::workspaces::*;
use crate::modules::user::create::CreateUserError;

mod attacks;
mod auth;
mod leeches;
mod users;
mod websocket;
mod workspaces;

/// A path with an ID
#[derive(Deserialize, IntoParams)]
<<<<<<< HEAD
pub(crate) struct PathId {
=======
pub struct PathId {
>>>>>>> 5fc0eab2
    #[param(example = 1337)]
    pub(crate) id: u32,
}

/// The result type of kraken.
pub type ApiResult<T> = Result<T, ApiError>;

/// This type holds all possible error types that can be returned by the API.
///
/// Numbers between 1000 and 1999 (inclusive) are client errors that can be handled by the client.
/// Numbers between 2000 and 2999 (inclusive) are server errors.
#[derive(Serialize_repr, ToSchema)]
#[repr(u16)]
#[schema(default = 1000, example = 1000)]
pub enum ApiStatusCode {
    LoginFailed = 1000,
    NotFound = 1001,
    InvalidContentType = 1002,
    InvalidJson = 1003,
    PayloadOverflow = 1004,
    Unauthenticated = 1005,
    Missing2fa = 1006,
    MissingPrivileges = 1007,
    NoSecurityKeyAvailable = 1008,
    UserAlreadyExists = 1009,
    InvalidUsername = 1010,
    InvalidAddress = 1011,
    AddressAlreadyExists = 1012,
    NameAlreadyExists = 1013,
    InvalidId = 1014,
    WorkspaceNotDeletable = 1015,
    EmptyJson = 1016,
    InvalidPassword = 1017,
    InvalidLeech = 1018,
    UsernameAlreadyOccupied = 1019,
    InvalidName = 1020,

    InternalServerError = 2000,
    DatabaseError = 2001,
    SessionError = 2002,
    WebauthnError = 2003,
}

/// Representation of an error response
///
/// `status_code` holds the error code, `message` a human readable description of the error
#[derive(Serialize, ToSchema)]
pub(crate) struct ApiErrorResponse {
    status_code: ApiStatusCode,
    #[schema(example = "Error message will be here")]
    message: String,
}

impl ApiErrorResponse {
    pub(crate) fn new(status_code: ApiStatusCode, message: String) -> Self {
        Self {
            status_code,
            message,
        }
    }
}

/// All available errors that can occur while using the API.
#[derive(Debug)]
pub enum ApiError {
    LoginFailed,
    NotFound,
    InvalidContentType,
    InvalidJson(serde_json::Error),
    PayloadOverflow(String),
    InternalServerError,
    DatabaseError(rorm::Error),
    InvalidHash(argon2::password_hash::Error),
    SessionInsert(actix_session::SessionInsertError),
    SessionGet(actix_session::SessionGetError),
    Unauthenticated,
    Missing2FA,
    SessionCorrupt,
    MissingPrivileges,
    NoSecurityKeyAvailable,
    Webauthn(WebauthnError),
    UserAlreadyExists,
    InvalidUsername,
    InvalidAddress,
    AddressAlreadyExists,
    NameAlreadyExists,
    InvalidId,
    WorkspaceNotDeletable,
    EmptyJson,
    InvalidPassword,
    InvalidLeech,
    UsernameAlreadyOccupied,
    InvalidName,
}

impl Display for ApiError {
    fn fmt(&self, f: &mut Formatter<'_>) -> std::fmt::Result {
        match self {
            ApiError::LoginFailed => write!(f, "Login failed"),
            ApiError::DatabaseError(_) => write!(f, "Database error occurred"),
            ApiError::InvalidHash(_) | ApiError::InternalServerError => {
                write!(f, "Internal server error")
            }
            ApiError::SessionInsert(_) | ApiError::SessionGet(_) => {
                write!(f, "Session error occurred")
            }
            ApiError::NotFound => write!(f, "Not found"),
            ApiError::InvalidContentType => write!(f, "Content type error"),
            ApiError::InvalidJson(err) => write!(f, "Json error: {err}"),
            ApiError::PayloadOverflow(err) => write!(f, "{err}"),
            ApiError::Unauthenticated => write!(f, "Unauthenticated"),
            ApiError::Missing2FA => write!(f, "2FA is missing"),
            ApiError::SessionCorrupt => write!(f, "Corrupt session"),
            ApiError::MissingPrivileges => write!(f, "You are missing privileges"),
            ApiError::NoSecurityKeyAvailable => write!(f, "No security key available"),
            ApiError::Webauthn(_) => write!(f, "Webauthn error"),
            ApiError::UserAlreadyExists => write!(f, "User does already exist"),
            ApiError::InvalidUsername => write!(f, "Invalid username"),
            ApiError::InvalidAddress => write!(f, "Invalid address"),
            ApiError::AddressAlreadyExists => write!(f, "Address already exists"),
            ApiError::NameAlreadyExists => write!(f, "Name already exists"),
            ApiError::InvalidId => write!(f, "Invalid ID"),
            ApiError::WorkspaceNotDeletable => write!(f, "Workspace is not deletable"),
            ApiError::EmptyJson => write!(f, "Received an empty json request"),
            ApiError::InvalidPassword => write!(f, "Invalid password supplied"),
            ApiError::InvalidLeech => write!(f, "Invalid leech"),
            ApiError::UsernameAlreadyOccupied => write!(f, "Username is already occupied"),
            ApiError::InvalidName => write!(f, "Invalid name specified"),
        }
    }
}

impl actix_web::ResponseError for ApiError {
    fn error_response(&self) -> HttpResponse<BoxBody> {
        match self {
            ApiError::LoginFailed => {
                trace!("Login failed");

                HttpResponse::BadRequest().json(ApiErrorResponse::new(
                    ApiStatusCode::LoginFailed,
                    self.to_string(),
                ))
            }
            ApiError::DatabaseError(err) => {
                error!("Database error occurred: {err}");

                HttpResponse::InternalServerError().json(ApiErrorResponse::new(
                    ApiStatusCode::DatabaseError,
                    self.to_string(),
                ))
            }
            ApiError::InvalidHash(err) => {
                error!("Got invalid password hash from db: {err}");

                HttpResponse::InternalServerError().json(ApiErrorResponse::new(
                    ApiStatusCode::InternalServerError,
                    self.to_string(),
                ))
            }
            ApiError::SessionInsert(err) => {
                error!("Session insert error: {err}");

                HttpResponse::InternalServerError().json(ApiErrorResponse::new(
                    ApiStatusCode::SessionError,
                    self.to_string(),
                ))
            }
            ApiError::SessionGet(err) => {
                error!("Session get error: {err}");

                HttpResponse::InternalServerError().json(ApiErrorResponse::new(
                    ApiStatusCode::SessionError,
                    self.to_string(),
                ))
            }
            ApiError::NotFound => HttpResponse::NotFound().json(ApiErrorResponse::new(
                ApiStatusCode::NotFound,
                self.to_string(),
            )),
            ApiError::InvalidContentType => HttpResponse::BadRequest().json(ApiErrorResponse::new(
                ApiStatusCode::InvalidContentType,
                self.to_string(),
            )),
            ApiError::InvalidJson(err) => {
                debug!("Received invalid json: {err}");

                HttpResponse::BadRequest().json(ApiErrorResponse::new(
                    ApiStatusCode::InvalidJson,
                    self.to_string(),
                ))
            }
            ApiError::InternalServerError => HttpResponse::InternalServerError().json(
                ApiErrorResponse::new(ApiStatusCode::InternalServerError, self.to_string()),
            ),
            ApiError::PayloadOverflow(err) => {
                debug!("Payload overflow: {err}");

                HttpResponse::BadRequest().json(ApiErrorResponse::new(
                    ApiStatusCode::PayloadOverflow,
                    self.to_string(),
                ))
            }
            ApiError::Unauthenticated => {
                trace!("Unauthenticated");

                HttpResponse::BadRequest().json(ApiErrorResponse::new(
                    ApiStatusCode::Unauthenticated,
                    self.to_string(),
                ))
            }
            ApiError::Missing2FA => {
                trace!("Missing 2fa");

                HttpResponse::BadRequest().json(ApiErrorResponse::new(
                    ApiStatusCode::Missing2fa,
                    self.to_string(),
                ))
            }
            ApiError::SessionCorrupt => {
                warn!("Corrupt session");

                HttpResponse::BadRequest().json(ApiErrorResponse::new(
                    ApiStatusCode::SessionError,
                    self.to_string(),
                ))
            }
            ApiError::MissingPrivileges => {
                trace!("Missing privileges");

                HttpResponse::BadRequest().json(ApiErrorResponse::new(
                    ApiStatusCode::MissingPrivileges,
                    self.to_string(),
                ))
            }
            ApiError::NoSecurityKeyAvailable => {
                debug!("Missing security key");

                HttpResponse::BadRequest().json(ApiErrorResponse::new(
                    ApiStatusCode::NoSecurityKeyAvailable,
                    self.to_string(),
                ))
            }
            ApiError::Webauthn(err) => {
                info!("Webauthn error: {err}");

                HttpResponse::InternalServerError().json(ApiErrorResponse::new(
                    ApiStatusCode::WebauthnError,
                    self.to_string(),
                ))
            }
            ApiError::UserAlreadyExists => HttpResponse::BadRequest().json(ApiErrorResponse::new(
                ApiStatusCode::UserAlreadyExists,
                self.to_string(),
            )),
            ApiError::InvalidUsername => HttpResponse::BadRequest().json(ApiErrorResponse::new(
                ApiStatusCode::InvalidUsername,
                self.to_string(),
            )),
            ApiError::InvalidAddress => HttpResponse::BadRequest().json(ApiErrorResponse::new(
                ApiStatusCode::InvalidAddress,
                self.to_string(),
            )),
            ApiError::AddressAlreadyExists => HttpResponse::BadRequest().json(
                ApiErrorResponse::new(ApiStatusCode::AddressAlreadyExists, self.to_string()),
            ),
            ApiError::NameAlreadyExists => HttpResponse::BadRequest().json(ApiErrorResponse::new(
                ApiStatusCode::NameAlreadyExists,
                self.to_string(),
            )),
            ApiError::InvalidId => HttpResponse::BadRequest().json(ApiErrorResponse::new(
                ApiStatusCode::InvalidId,
                self.to_string(),
            )),
            ApiError::WorkspaceNotDeletable => HttpResponse::BadRequest().json(
                ApiErrorResponse::new(ApiStatusCode::WorkspaceNotDeletable, self.to_string()),
            ),
            ApiError::EmptyJson => {
                trace!("Received an empty json");

                HttpResponse::BadRequest().json(ApiErrorResponse::new(
                    ApiStatusCode::EmptyJson,
                    self.to_string(),
                ))
            }
            ApiError::InvalidPassword => {
                debug!("Invalid password supplied");

                HttpResponse::BadRequest().json(ApiErrorResponse::new(
                    ApiStatusCode::InvalidPassword,
                    self.to_string(),
                ))
            }
            ApiError::InvalidLeech => {
                debug!("Invalid leech id");

                HttpResponse::BadRequest().json(ApiErrorResponse::new(
                    ApiStatusCode::InvalidLeech,
                    self.to_string(),
                ))
            }
            ApiError::UsernameAlreadyOccupied => {
                debug!("Username already occupied");

                HttpResponse::BadRequest().json(ApiErrorResponse::new(
                    ApiStatusCode::UsernameAlreadyOccupied,
                    self.to_string(),
                ))
            }
            ApiError::InvalidName => HttpResponse::BadRequest().json(ApiErrorResponse::new(
                ApiStatusCode::InvalidName,
                self.to_string(),
            )),
        }
    }
}

impl From<rorm::Error> for ApiError {
    fn from(value: rorm::Error) -> Self {
        Self::DatabaseError(value)
    }
}

impl From<argon2::password_hash::Error> for ApiError {
    fn from(value: argon2::password_hash::Error) -> Self {
        Self::InvalidHash(value)
    }
}

impl From<actix_session::SessionInsertError> for ApiError {
    fn from(value: actix_session::SessionInsertError) -> Self {
        Self::SessionInsert(value)
    }
}

impl From<actix_session::SessionGetError> for ApiError {
    fn from(value: actix_session::SessionGetError) -> Self {
        Self::SessionGet(value)
    }
}

impl From<WebauthnError> for ApiError {
    fn from(value: WebauthnError) -> Self {
        Self::Webauthn(value)
    }
}

impl From<CreateUserError> for ApiError {
    fn from(value: CreateUserError) -> Self {
        match value {
            CreateUserError::DatabaseError(err) => Self::DatabaseError(err),
            CreateUserError::UsernameAlreadyExists => Self::UserAlreadyExists,
            CreateUserError::HashError(err) => Self::InvalidHash(err),
        }
    }
}

/// Custom serializer to enable the distinction of missing keys vs null values in JSON requests
///
/// # Example
/// ```rust
/// #[derive(Deserialize)]
///  pub(crate) struct UpdateRequest {
///     name: Option<String>,
///
///     #[serde(default)]
///     #[serde(deserialize_with = "crate::api::handler::de_optional")]
///     description: Option<Option<String>>,
/// }
/// ```
pub(crate) fn de_optional<'de, D, T>(d: D) -> Result<Option<Option<T>>, D::Error>
where
    D: Deserializer<'de>,
    T: Deserialize<'de>,
{
    Ok(Some(Option::deserialize(d)?))
}<|MERGE_RESOLUTION|>--- conflicted
+++ resolved
@@ -26,11 +26,7 @@
 
 /// A path with an ID
 #[derive(Deserialize, IntoParams)]
-<<<<<<< HEAD
-pub(crate) struct PathId {
-=======
 pub struct PathId {
->>>>>>> 5fc0eab2
     #[param(example = 1337)]
     pub(crate) id: u32,
 }
