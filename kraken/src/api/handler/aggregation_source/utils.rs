--- conflicted
+++ resolved
@@ -13,15 +13,9 @@
     FullAggregationSource, ManualInsert, SimpleAggregationSource, SourceAttack, SourceAttackResult,
 };
 use crate::api::handler::attack_results::schema::{
-<<<<<<< HEAD
     FullQueryCertificateTransparencyResult, FullServiceDetectionResult, FullTestSSLResult,
-    SimpleBruteforceSubdomainsResult, SimpleDnsResolutionResult, SimpleHostAliveResult,
-    SimpleQueryUnhashedResult, SimpleTcpPortScanResult, TestSSLFinding,
-=======
-    FullQueryCertificateTransparencyResult, FullServiceDetectionResult,
     FullUdpServiceDetectionResult, SimpleBruteforceSubdomainsResult, SimpleDnsResolutionResult,
-    SimpleHostAliveResult, SimpleQueryUnhashedResult, SimpleTcpPortScanResult,
->>>>>>> 077d20b1
+    SimpleHostAliveResult, SimpleQueryUnhashedResult, SimpleTcpPortScanResult, TestSSLFinding,
 };
 use crate::api::handler::users::schema::SimpleUser;
 use crate::models::{
@@ -29,11 +23,7 @@
     CertificateTransparencyResult, CertificateTransparencyValueName, DehashedQueryResult,
     DnsResolutionResult, HostAliveResult, ManualDomain, ManualHost, ManualPort, ManualService,
     ServiceDetectionName, ServiceDetectionResult, SourceType, TcpPortScanResult,
-<<<<<<< HEAD
-    TestSSLResultFinding, TestSSLResultHeader,
-=======
-    UdpServiceDetectionName, UdpServiceDetectionResult,
->>>>>>> 077d20b1
+    TestSSLResultFinding, TestSSLResultHeader, UdpServiceDetectionName, UdpServiceDetectionResult,
 };
 
 fn field_in<'a, T, F, P, Any>(
@@ -613,7 +603,6 @@
                     AttackType::HostAlive => {
                         host_alive.remove(&uuid).map(SourceAttackResult::HostAlive)
                     }
-<<<<<<< HEAD
                     AttackType::ServiceDetection => service_detection
                         .remove(&uuid)
                         .map(SourceAttackResult::ServiceDetection),
@@ -621,17 +610,9 @@
                         .remove(&uuid)
                         .map(SourceAttackResult::DnsResolution),
                     AttackType::TestSSL => testssl.remove(&uuid).map(SourceAttackResult::TestSSL),
-=======
-                    AttackType::ServiceDetection => SourceAttackResult::ServiceDetection(
-                        service_detection.remove(&uuid).unwrap_or_default(),
-                    ),
-                    AttackType::UdpServiceDetection => SourceAttackResult::UdpServiceDetection(
-                        udp_service_detection.remove(&uuid).unwrap_or_default(),
-                    ),
-                    AttackType::DnsResolution => SourceAttackResult::DnsResolution(
-                        dns_resolution.remove(&uuid).unwrap_or_default(),
-                    ),
->>>>>>> 077d20b1
+                    AttackType::UdpServiceDetection => udp_service_detection
+                        .remove(&uuid)
+                        .map(SourceAttackResult::UdpServiceDetection),
                     AttackType::UdpPortScan
                     | AttackType::ForcedBrowsing
                     | AttackType::OSDetection
