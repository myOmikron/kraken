//! [`start_server`] which build and runs the actix server

use std::io;

use actix_toolbox::tb_middleware::actix_session::config::TtlExtensionPolicy;
use actix_toolbox::tb_middleware::{
    setup_logging_mw, DBSessionStore, LoggingMiddlewareConfig, PersistentSession, SessionMiddleware,
};
use actix_web::cookie::time::Duration;
use actix_web::cookie::{Key, KeyError};
use actix_web::http::StatusCode;
use actix_web::middleware::{Compress, ErrorHandlers};
use actix_web::web::{scope, Data, JsonConfig, PayloadConfig};
use actix_web::{App, HttpServer};
use base64::prelude::BASE64_STANDARD;
use base64::Engine;
use thiserror::Error;
use utoipa::OpenApi;
use utoipa_swagger_ui::SwaggerUi;
use webauthn_rs::prelude::{Url, WebauthnError};
use webauthn_rs::WebauthnBuilder;

use crate::api::handler::{
    api_keys, attack_results, attacks, auth, data_export, domains, global_tags, hosts, leeches,
    oauth, oauth_applications, ports, services, settings, users, websocket, wordlists,
    workspace_invitations, workspace_tags, workspaces,
};
use crate::api::middleware::{
    handle_not_found, json_extractor_error, AdminRequired, AuthenticationRequired,
};
use crate::api::swagger::{ExternalApi, FrontendApi};
use crate::chan::global::GLOBAL;
use crate::config::Config;
use crate::modules::oauth::OauthManager;

const ORIGIN_NAME: &str = "Kraken";

/// Start the web server
pub async fn start_server(config: &Config) -> Result<(), StartServerError> {
    let key = Key::try_from(
        BASE64_STANDARD
            .decode(&config.server.secret_key)?
            .as_slice(),
    )?;

    let rp_origin =
        Url::parse(&config.server.origin_uri).map_err(|_| StartServerError::InvalidOrigin)?;

    let webauthn = Data::new(
        WebauthnBuilder::new(
            rp_origin.domain().ok_or(StartServerError::InvalidOrigin)?,
            &rp_origin,
        )?
        .rp_name(ORIGIN_NAME)
        .build()?,
    );

    let oauth = Data::new(OauthManager::default());

    HttpServer::new(move || {
        App::new()
            .app_data(JsonConfig::default().error_handler(json_extractor_error))
            .app_data(PayloadConfig::default())
            .app_data(webauthn.clone())
            .app_data(oauth.clone())
            .wrap(setup_logging_mw(LoggingMiddlewareConfig::default()))
            .wrap(
                SessionMiddleware::builder(DBSessionStore::new(GLOBAL.db.clone()), key.clone())
                    .session_lifecycle(
                        PersistentSession::session_ttl(
                            PersistentSession::default(),
                            Duration::hours(1),
                        )
                        .session_ttl_extension_policy(TtlExtensionPolicy::OnEveryRequest),
                    )
                    .build(),
            )
            .wrap(Compress::default())
            .wrap(ErrorHandlers::new().handler(StatusCode::NOT_FOUND, handle_not_found))
            .service(SwaggerUi::new("/docs/{_:.*}").urls(vec![
                (
                    utoipa_swagger_ui::Url::new("frontend-api", "/api-doc/frontend-api.json"),
                    FrontendApi::openapi(),
                ),
                (
                    utoipa_swagger_ui::Url::new("external-api", "/api-doc/external-api.json"),
                    ExternalApi::openapi(),
                ),
            ]))
            .service(
                scope("/api/v1/auth")
                    .service(auth::handler::test)
                    .service(auth::handler::login)
                    .service(auth::handler::logout)
                    .service(auth::handler::start_register)
                    .service(auth::handler::finish_register)
                    .service(auth::handler::start_auth)
                    .service(auth::handler::finish_auth),
            )
            .service(
                scope("/api/v1/oauth")
                    .service(oauth::handler::info)
                    .service(oauth::handler::auth)
                    .service(oauth::handler::accept)
                    .service(oauth::handler::deny),
            )
            .service(scope("/api/v1/oauth-server").service(oauth::handler::token))
            .service(scope("/api/v1/export").service(data_export::handler::export_workspace))
            .service(
                scope("/api/v1/admin")
                    .wrap(AdminRequired)
                    .service(leeches::handler_admin::get_leech)
                    .service(leeches::handler_admin::get_all_leeches)
                    .service(leeches::handler_admin::create_leech)
                    .service(leeches::handler_admin::delete_leech)
                    .service(leeches::handler_admin::update_leech)
                    .service(leeches::handler_admin::gen_leech_config)
                    .service(users::handler_admin::create_user)
                    .service(users::handler_admin::delete_user)
                    .service(users::handler_admin::get_user)
                    .service(users::handler_admin::get_all_users_admin)
                    .service(workspaces::handler_admin::get_workspace_admin)
                    .service(workspaces::handler_admin::get_all_workspaces_admin)
                    .service(oauth_applications::handler_admin::create_oauth_app)
                    .service(oauth_applications::handler_admin::get_all_oauth_apps)
                    .service(oauth_applications::handler_admin::get_oauth_app)
                    .service(oauth_applications::handler_admin::update_oauth_app)
                    .service(oauth_applications::handler_admin::delete_oauth_app)
                    .service(settings::handler_admin::get_settings)
                    .service(settings::handler_admin::update_settings)
                    .service(global_tags::handler_admin::create_global_tag)
                    .service(global_tags::handler_admin::update_global_tag)
                    .service(global_tags::handler_admin::delete_global_tag)
                    .service(wordlists::handler_admin::create_wordlist_admin)
                    .service(wordlists::handler_admin::get_all_wordlists_admin)
                    .service(wordlists::handler_admin::update_wordlist_admin)
                    .service(wordlists::handler_admin::delete_wordlist_admin),
            )
            .service(
                scope("/api/v1")
                    .wrap(AuthenticationRequired)
                    .service(websocket::websocket)
                    .service(users::handler::get_me)
                    .service(users::handler::update_me)
                    .service(users::handler::set_password)
                    .service(users::handler::get_all_users)
                    .service(workspaces::handler::get_workspace)
                    .service(workspaces::handler::get_all_workspaces)
                    .service(workspaces::handler::create_workspace)
                    .service(workspaces::handler::delete_workspace)
                    .service(workspaces::handler::update_workspace)
                    .service(workspaces::handler::transfer_ownership)
                    .service(workspaces::handler::create_invitation)
                    .service(workspaces::handler::retract_invitation)
                    .service(workspaces::handler::get_all_workspace_invitations)
                    .service(workspaces::handler::search)
                    .service(workspaces::handler::get_search_results)
                    .service(workspaces::handler::get_searches)
                    .service(attacks::handler::bruteforce_subdomains)
                    .service(attacks::handler::scan_tcp_ports)
                    .service(attacks::handler::query_certificate_transparency)
                    .service(attacks::handler::delete_attack)
                    .service(attacks::handler::get_attack)
                    .service(attacks::handler::get_workspace_attacks)
                    .service(attacks::handler::get_all_attacks)
                    .service(attacks::handler::hosts_alive_check)
                    .service(attacks::handler::query_dehashed)
                    .service(attacks::handler::service_detection)
                    .service(attacks::handler::udp_service_detection)
                    .service(attacks::handler::dns_resolution)
<<<<<<< HEAD
                    .service(attacks::handler::testssl)
=======
                    .service(attacks::handler::dns_txt_scan)
>>>>>>> 4e37f46f
                    .service(attack_results::handler::get_bruteforce_subdomains_results)
                    .service(attack_results::handler::get_tcp_port_scan_results)
                    .service(attack_results::handler::get_query_certificate_transparency_results)
                    .service(attack_results::handler::get_query_unhashed_results)
                    .service(attack_results::handler::get_host_alive_results)
                    .service(attack_results::handler::get_service_detection_results)
                    .service(attack_results::handler::get_udp_service_detection_results)
                    .service(attack_results::handler::get_dns_resolution_results)
<<<<<<< HEAD
                    .service(attack_results::handler::get_testssl_results)
=======
                    .service(attack_results::handler::get_dns_txt_scan_results)
>>>>>>> 4e37f46f
                    .service(api_keys::handler::create_api_key)
                    .service(api_keys::handler::get_api_keys)
                    .service(api_keys::handler::update_api_key)
                    .service(api_keys::handler::delete_api_key)
                    .service(global_tags::handler::get_all_global_tags)
                    .service(workspace_tags::handler::create_workspace_tag)
                    .service(workspace_tags::handler::get_all_workspace_tags)
                    .service(workspace_tags::handler::update_workspace_tag)
                    .service(workspace_tags::handler::delete_workspace_tag)
                    .service(hosts::handler::get_all_hosts)
                    .service(hosts::handler::get_host)
                    .service(hosts::handler::create_host)
                    .service(hosts::handler::update_host)
                    .service(hosts::handler::delete_host)
                    .service(hosts::handler::get_host_sources)
                    .service(hosts::handler::get_host_relations)
                    .service(ports::handler::get_all_ports)
                    .service(ports::handler::get_port)
                    .service(ports::handler::create_port)
                    .service(ports::handler::update_port)
                    .service(ports::handler::delete_port)
                    .service(ports::handler::get_port_sources)
                    .service(ports::handler::get_port_relations)
                    .service(services::handler::get_all_services)
                    .service(services::handler::get_service)
                    .service(services::handler::create_service)
                    .service(services::handler::update_service)
                    .service(services::handler::delete_service)
                    .service(services::handler::get_service_sources)
                    .service(services::handler::get_service_relations)
                    .service(domains::handler::get_all_domains)
                    .service(domains::handler::get_domain)
                    .service(domains::handler::create_domain)
                    .service(domains::handler::update_domain)
                    .service(domains::handler::delete_domain)
                    .service(domains::handler::get_domain_sources)
                    .service(domains::handler::get_domain_relations)
                    .service(wordlists::handler::get_all_wordlists)
                    .service(workspace_invitations::handler::get_all_invitations)
                    .service(workspace_invitations::handler::accept_invitation)
                    .service(workspace_invitations::handler::decline_invitation),
            )
    })
    .bind((
        config.server.api_listen_address.as_str(),
        config.server.api_listen_port,
    ))?
    .run()
    .await?;

    Ok(())
}

/// Error type produced by [`start_server`]
#[derive(Debug, Error)]
pub enum StartServerError {
    /// An [`io::Error`]
    #[error("Error starting server: {0}")]
    IO(#[from] io::Error),

    /// A [`WebauthnError`]
    #[error("Error while constructing Webauthn: {0}")]
    Webauthn(#[from] WebauthnError),

    /// Config contains an invalid secret key
    #[error("Invalid parameter SecretKey.\nConsider using the subcommand keygen and update your configuration file")]
    #[from(base64::DecodeError)]
    InvalidSecretKey,

    /// Config contains an invalid origin
    #[error("invalid origin specified")]
    InvalidOrigin,
}

impl From<base64::DecodeError> for StartServerError {
    fn from(_value: base64::DecodeError) -> Self {
        Self::InvalidSecretKey
    }
}

impl From<KeyError> for StartServerError {
    fn from(_value: KeyError) -> Self {
        Self::InvalidSecretKey
    }
}<|MERGE_RESOLUTION|>--- conflicted
+++ resolved
@@ -168,11 +168,8 @@
                     .service(attacks::handler::service_detection)
                     .service(attacks::handler::udp_service_detection)
                     .service(attacks::handler::dns_resolution)
-<<<<<<< HEAD
+                    .service(attacks::handler::dns_txt_scan)
                     .service(attacks::handler::testssl)
-=======
-                    .service(attacks::handler::dns_txt_scan)
->>>>>>> 4e37f46f
                     .service(attack_results::handler::get_bruteforce_subdomains_results)
                     .service(attack_results::handler::get_tcp_port_scan_results)
                     .service(attack_results::handler::get_query_certificate_transparency_results)
@@ -181,11 +178,8 @@
                     .service(attack_results::handler::get_service_detection_results)
                     .service(attack_results::handler::get_udp_service_detection_results)
                     .service(attack_results::handler::get_dns_resolution_results)
-<<<<<<< HEAD
+                    .service(attack_results::handler::get_dns_txt_scan_results)
                     .service(attack_results::handler::get_testssl_results)
-=======
-                    .service(attack_results::handler::get_dns_txt_scan_results)
->>>>>>> 4e37f46f
                     .service(api_keys::handler::create_api_key)
                     .service(api_keys::handler::get_api_keys)
                     .service(api_keys::handler::update_api_key)
