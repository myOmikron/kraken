//! This module implements all attacks

use std::collections::HashSet;
use std::error::Error as StdError;
use std::future::Future;
use std::net::IpAddr;

use chrono::{DateTime, Utc};
use dehashed_rs::{Query, ScheduledRequest};
use futures::TryStreamExt;
use ipnetwork::IpNetwork;
use kraken_proto::InvalidArgumentError;
use log::error;
use rorm::prelude::*;
use rorm::{and, query, update};
use thiserror::Error;
use tokio::sync::mpsc;
use tokio::task::JoinHandle;
use tonic::{Response, Status, Streaming};
use uuid::Uuid;

use crate::api::handler::attacks::schema::{
    DomainOrNetwork, PortOrRange, SimpleAttack, StartTLSProtocol,
};
use crate::api::handler::users::schema::SimpleUser;
use crate::api::handler::workspaces::schema::SimpleWorkspace;
use crate::chan::global::GLOBAL;
use crate::chan::leech_manager::LeechClient;
use crate::chan::ws_manager::schema::WsMessage;
use crate::models::{
    Attack, AttackType, Domain, DomainCertainty, DomainHostRelation, InsertAttackError, User,
    Workspace,
};

mod bruteforce_subdomains;
mod certificate_transparency;
mod dehashed_query;
mod dns_resolution;
mod host_alive;
mod service_detection;
mod tcp_port_scan;
<<<<<<< HEAD
mod testssl;
=======
mod udp_service_detection;
>>>>>>> 077d20b1

/// The parameters of a "bruteforce subdomains" attack
pub struct BruteforceSubdomainsParams {
    /// Domain to construct subdomains for
    pub target: String,

    /// The wordlist to use
    pub wordlist_path: String,

    /// The concurrent task limit
    pub concurrent_limit: u32,
}
/// Start a "bruteforce subdomains" attack
pub async fn start_bruteforce_subdomains(
    workspace: Uuid,
    user: Uuid,
    leech: LeechClient,
    params: BruteforceSubdomainsParams,
) -> Result<(Uuid, JoinHandle<()>), InsertAttackError> {
    let ctx = AttackContext::new(workspace, user, AttackType::BruteforceSubdomains).await?;
    Ok((
        ctx.attack_uuid,
        tokio::spawn(async move {
            ctx.set_started().await;
            let result = ctx.bruteforce_subdomains(leech, params).await;
            ctx.set_finished(result).await;
        }),
    ))
}

/// The parameters of a "dns resolution" attack
pub struct DnsResolutionParams {
    /// The domains to resolve
    pub targets: Vec<String>,

    /// The concurrent task limit
    pub concurrent_limit: u32,
}
/// Start a "dns resolution" attack
pub async fn start_dns_resolution(
    workspace: Uuid,
    user: Uuid,
    leech: LeechClient,
    params: DnsResolutionParams,
) -> Result<(Uuid, JoinHandle<()>), InsertAttackError> {
    let ctx = AttackContext::new(workspace, user, AttackType::DnsResolution).await?;
    Ok((
        ctx.attack_uuid,
        tokio::spawn(async move {
            ctx.set_started().await;
            let result = ctx.dns_resolution(leech, params).await;
            ctx.set_finished(result).await;
        }),
    ))
}

/// The parameters of a "host alive" attack
pub struct HostAliveParams {
    /// The ip addresses / networks to scan
    pub targets: Vec<DomainOrNetwork>,

    /// The time to wait until a host is considered down.
    ///
    /// The timeout is specified in milliseconds.
    pub timeout: u64,

    /// The concurrent task limit
    pub concurrent_limit: u32,
}
/// Start a "host alive" attack
pub async fn start_host_alive(
    workspace: Uuid,
    user: Uuid,
    leech: LeechClient,
    params: HostAliveParams,
) -> Result<(Uuid, JoinHandle<()>), InsertAttackError> {
    let ctx = AttackContext::new(workspace, user, AttackType::HostAlive).await?;
    Ok((
        ctx.attack_uuid,
        tokio::spawn(async move {
            ctx.set_started().await;
            let result = ctx.host_alive(leech, params).await;
            ctx.set_finished(result).await;
        }),
    ))
}

/// The parameters of a "certificate transparency" attack
pub struct CertificateTransparencyParams {
    /// Domain to query certificates for
    pub target: String,

    /// Should expired certificates be included as well
    pub include_expired: bool,

    /// The number of times the query should be retried if it failed.
    pub max_retries: u32,

    /// The interval that should be waited between retries.
    ///
    /// The interval is specified in milliseconds.
    pub retry_interval: u64,
}
/// Start a "certificate transparency" attack
pub async fn start_certificate_transparency(
    workspace: Uuid,
    user: Uuid,
    leech: LeechClient,
    params: CertificateTransparencyParams,
) -> Result<(Uuid, JoinHandle<()>), InsertAttackError> {
    let ctx = AttackContext::new(workspace, user, AttackType::QueryCertificateTransparency).await?;
    Ok((
        ctx.attack_uuid,
        tokio::spawn(async move {
            ctx.set_started().await;
            let result = ctx.certificate_transparency(leech, params).await;
            ctx.set_finished(result).await;
        }),
    ))
}

/// The parameters of a "dehashed query" attack
pub struct DehashedQueryParams {
    /// The query to send to dehashed
    pub query: Query,
}
/// Start a "dehashed query" attack
pub async fn start_dehashed_query(
    workspace: Uuid,
    user: Uuid,
    sender: mpsc::Sender<ScheduledRequest>,
    params: DehashedQueryParams,
) -> Result<(Uuid, JoinHandle<()>), InsertAttackError> {
    let ctx = AttackContext::new(workspace, user, AttackType::QueryUnhashed).await?;
    Ok((
        ctx.attack_uuid,
        tokio::spawn(async move {
            ctx.set_started().await;
            let result = ctx.dehashed_query(sender, params).await;
            ctx.set_finished(result).await;
        }),
    ))
}

/// The parameters of a "service detection" attack
pub struct ServiceDetectionParams {
    /// The ip address the service listens on
    pub target: IpAddr,

    /// The port the service listens on
    pub port: u16,

    /// Time to wait for a response after sending the payload
    /// (or after establishing a connection, if not payload is to be sent)
    ///
    /// The timeout is specified in milliseconds.
    pub timeout: u64,
}
/// Start a "service detection" attack
pub async fn start_service_detection(
    workspace: Uuid,
    user: Uuid,
    leech: LeechClient,
    params: ServiceDetectionParams,
) -> Result<(Uuid, JoinHandle<()>), InsertAttackError> {
    let ctx = AttackContext::new(workspace, user, AttackType::ServiceDetection).await?;
    Ok((
        ctx.attack_uuid,
        tokio::spawn(async move {
            ctx.set_started().await;
            let result = ctx.service_detection(leech, params).await;
            ctx.set_finished(result).await;
        }),
    ))
}

/// The parameters of a "service detection" attack
pub struct UdpServiceDetectionParams {
    /// The ip address the service listens on
    pub target: IpAddr,

    /// List of single ports and port ranges
    pub ports: Vec<PortOrRange>,

    /// Time to wait for a response after sending the payload
    /// (or after establishing a connection, if not payload is to be sent)
    ///
    /// The timeout is specified in milliseconds.
    pub timeout: u64,

    /// The concurrent task limit
    pub concurrent_limit: u32,

    /// The number of times the connection should be retried if it failed.
    pub max_retries: u32,

    /// The interval that should be wait between retries on a port.
    ///
    /// The interval is specified in milliseconds.
    pub retry_interval: u64,
}
/// Start a "service detection" attack
pub async fn start_udp_service_detection(
    workspace: Uuid,
    user: Uuid,
    leech: LeechClient,
    params: UdpServiceDetectionParams,
) -> Result<(Uuid, JoinHandle<()>), InsertAttackError> {
    let ctx = AttackContext::new(workspace, user, AttackType::UdpServiceDetection).await?;
    Ok((
        ctx.attack_uuid,
        tokio::spawn(async move {
            ctx.set_started().await;
            let result = ctx.udp_service_detection(leech, params).await;
            ctx.set_finished(result).await;
        }),
    ))
}

/// The parameters of a "tcp port scan" attack
pub struct TcpPortScanParams {
    /// The ip addresses / networks to scan
    pub targets: Vec<DomainOrNetwork>,

    /// List of single ports and port ranges
    pub ports: Vec<PortOrRange>,

    /// The time to wait until a connection is considered failed.
    ///
    /// The timeout is specified in milliseconds.
    pub timeout: u64,

    /// The concurrent task limit
    pub concurrent_limit: u32,

    /// The number of times the connection should be retried if it failed.
    pub max_retries: u32,

    /// The interval that should be wait between retries on a port.
    ///
    /// The interval is specified in milliseconds.
    pub retry_interval: u64,

    /// Skips the initial icmp check.
    ///
    /// All hosts are assumed to be reachable
    pub skip_icmp_check: bool,
}
/// Start a "tcp port scan" attack
pub async fn start_tcp_port_scan(
    workspace: Uuid,
    user: Uuid,
    leech: LeechClient,
    params: TcpPortScanParams,
) -> Result<(Uuid, JoinHandle<()>), InsertAttackError> {
    let ctx = AttackContext::new(workspace, user, AttackType::TcpPortScan).await?;
    Ok((
        ctx.attack_uuid,
        tokio::spawn(async move {
            ctx.set_started().await;
            let result = ctx.tcp_port_scan(leech, params).await;
            ctx.set_finished(result).await;
        }),
    ))
}

/// The parameters of a "testssl" attack
pub struct TestSSLParams {
    /// The domain to use for sni and cert validation
    pub uri: String,

    /// The ip to scan
    pub ip: IpAddr,

    /// The port to scan
    pub port: u16,

    /// Timeout for TCP handshakes in seconds
    pub connect_timeout: Option<u64>,

    /// Timeout for `openssl` connections in seconds
    pub openssl_timeout: Option<u64>,

    /// Set the `BASICAUTH` header when checking http headers
    pub basic_auth: Option<[String; 2]>,

    /// Run against a STARTTLS enabled protocol
    pub starttls: Option<StartTLSProtocol>,
}
/// Start a "testssl" attack
pub async fn start_testssl(
    workspace: Uuid,
    user: Uuid,
    leech: LeechClient,
    params: TestSSLParams,
) -> Result<(Uuid, JoinHandle<()>), InsertAttackError> {
    let ctx = AttackContext::new(workspace, user, AttackType::TestSSL).await?;
    Ok((
        ctx.attack_uuid,
        tokio::spawn(async move {
            ctx.set_started().await;
            let result = ctx.testssl(leech, params).await;
            ctx.set_finished(result).await;
        }),
    ))
}

/// Collection of uuids required for a running attack
#[derive(Debug, Clone)]
pub(crate) struct AttackContext {
    /// The user who started the attack
    user: SimpleUser,

    /// The workspace the attack was started in
    workspace: SimpleWorkspace,

    /// The attack's uuid
    attack_uuid: Uuid,

    /// The point in time when this attack was created
    created_at: DateTime<Utc>,

    /// The type of the attack
    attack_type: AttackType,
}

impl AttackContext {
    /// Insert a new attack in the database and bundle all uuids together in one struct
    pub(crate) async fn new(
        workspace_uuid: Uuid,
        user_uuid: Uuid,
        attack_type: AttackType,
    ) -> Result<Self, InsertAttackError> {
        let mut tx = GLOBAL.db.start_transaction().await?;

        let user = query!(&mut tx, SimpleUser)
            .condition(User::F.uuid.equals(user_uuid))
            .optional()
            .await?
            .ok_or(InsertAttackError::UserInvalid)?;
        let (name, description, created_at, owner) = query!(
            &mut tx,
            (
                Workspace::F.name,
                Workspace::F.description,
                Workspace::F.created_at,
                Workspace::F.owner as SimpleUser
            )
        )
        .condition(Workspace::F.uuid.equals(workspace_uuid))
        .optional()
        .await?
        .ok_or(InsertAttackError::WorkspaceInvalid)?;

        tx.commit().await?;

        let workspace = SimpleWorkspace {
            uuid: workspace_uuid,
            name,
            description,
            created_at,
            owner,
        };

        let attack = Attack::insert(&GLOBAL.db, attack_type, user_uuid, workspace_uuid).await?;

        Ok(Self {
            user,
            attack_type,
            workspace,
            attack_uuid: attack.uuid,
            created_at: attack.created_at,
        })
    }

    /// Query the context for an existing attack
    pub(crate) async fn existing(attack_uuid: Uuid) -> Result<Option<Self>, rorm::Error> {
        let Some((attack_type, started_at, user, uuid, name, description, created_at, owner)) =
            query!(
                &GLOBAL.db,
                (
                    Attack::F.attack_type,
                    Attack::F.created_at,
                    Attack::F.started_by as SimpleUser,
                    Attack::F.workspace.uuid,
                    Attack::F.workspace.name,
                    Attack::F.workspace.description,
                    Attack::F.workspace.created_at,
                    Attack::F.workspace.owner as SimpleUser
                )
            )
            .condition(Attack::F.uuid.equals(attack_uuid))
            .optional()
            .await?
        else {
            return Ok(None);
        };

        Ok(Some(Self {
            user,
            workspace: SimpleWorkspace {
                uuid,
                name,
                description,
                created_at,
                owner,
            },
            attack_uuid,
            created_at: started_at,
            attack_type,
        }))
    }

    /// Send a websocket message and log the error
    async fn send_ws(&self, message: WsMessage) {
        GLOBAL
            .ws
            .message_workspace(self.workspace.uuid, message)
            .await;
    }

    /// Send the user a notification
    async fn set_started(&self) {
        self.send_ws(WsMessage::AttackStarted {
            attack: SimpleAttack {
                uuid: self.attack_uuid,
                workspace: self.workspace.clone(),
                attack_type: self.attack_type,
                started_by: self.user.clone(),
                created_at: self.created_at,
                error: None,
                finished_at: None,
            },
        })
        .await;
    }

    /// Send the user a notification and update the [`Attack`] model
    ///
    /// Returns the attack's uuid
    pub(crate) async fn set_finished(self, result: Result<(), AttackError>) -> Uuid {
        let now = Utc::now();

        self.send_ws(WsMessage::AttackFinished {
            attack: SimpleAttack {
                uuid: self.attack_uuid,
                workspace: self.workspace.clone(),
                attack_type: self.attack_type,
                created_at: self.created_at,
                finished_at: Some(now),
                error: result.as_ref().err().map(|x| x.to_string()),
                started_by: self.user.clone(),
            },
        })
        .await;

        if let Err(error) = result.as_ref() {
            error!(
                "Attack {attack_uuid} failed: {error}",
                attack_uuid = self.attack_uuid
            );
        }

        if let Err(err) = update!(&GLOBAL.db, Attack)
            .condition(Attack::F.uuid.equals(self.attack_uuid))
            .set(Attack::F.finished_at, Some(now))
            .set(
                Attack::F.error,
                result.err().map(|err| {
                    let mut string = err.to_string();
                    for (char_index, (byte_index, _)) in string.char_indices().enumerate() {
                        if char_index == 256 {
                            string.truncate(byte_index);
                            break;
                        }
                    }
                    string
                }),
            )
            .exec()
            .await
        {
            error!(
                "Failed to set the attack {attack_uuid} to finished: {err}",
                attack_uuid = self.attack_uuid
            );
        }

        self.attack_uuid
    }
}

pub(crate) trait HandleAttackResponse<T> {
    async fn handle_response(&self, response: T) -> Result<(), AttackError>;

    async fn handle_streamed_response(
        &self,
        streamed_response: impl Future<Output = Result<Response<Streaming<T>>, Status>>,
    ) -> Result<(), AttackError> {
        let stream = streamed_response.await?.into_inner();

        stream
            .map_err(AttackError::from)
            .try_for_each(|response| self.handle_response(response))
            .await
    }

    async fn handle_vec_response(&self, vec_response: Vec<T>) -> Result<(), AttackError> {
        for response in vec_response {
            self.handle_response(response).await?;
        }
        Ok(())
    }
}

/// An error occurring during an attack which is logged and stored on the db
#[derive(Error, Debug)]
pub enum AttackError {
    /// An error returned by grpc i.e. a [`Status`]
    #[error("GRPC: {:?}, {:?}", .0.code(), .0.message())]
    Grpc(#[from] Status),

    /// An error produced by the database
    #[error("DB: {0}")]
    Database(#[from] rorm::Error),

    /// A malformed grpc message
    ///
    /// For example "optional" fields which have to be set
    #[error("Malformed response: {0}")]
    Malformed(&'static str),

    /// A malformed grpc message
    #[error("Invalid argument: {0}")]
    InvalidArgument(#[from] InvalidArgumentError),

    /// Catch all variant for everything else
    #[error("{0}")]
    Custom(Box<dyn StdError + Send + Sync>),
}
impl From<InsertAttackError> for AttackError {
    fn from(value: InsertAttackError) -> Self {
        match value {
            InsertAttackError::DatabaseError(error) => Self::Database(error),
            InsertAttackError::WorkspaceInvalid => Self::Custom(Box::new(value)),
            InsertAttackError::UserInvalid => Self::Custom(Box::new(value)),
        }
    }
}

impl DomainOrNetwork {
    /// Takes a list of [`DomainOrNetwork`] and produces it into a list of [`IpNetwork`]
    /// by resolving the domains in a given workspace and starting implicit attacks if necessary.
    pub async fn resolve(
        workspace: Uuid,
        user: Uuid,
        leech: &LeechClient,
        targets: &[Self],
    ) -> Result<HashSet<IpNetwork>, AttackError> {
        let mut ips = HashSet::new();
        for domain_or_network in targets {
            match domain_or_network {
                Self::Network(network) => {
                    ips.insert(*network);
                }
                Self::Domain(domain) => {
                    let certainty = query!(&GLOBAL.db, (Domain::F.certainty))
                        .condition(and![
                            Domain::F.workspace.equals(workspace),
                            Domain::F.domain.equals(domain)
                        ])
                        .optional()
                        .await?;
                    if certainty != Some((DomainCertainty::Verified,)) {
                        let (_, attack) = start_dns_resolution(
                            workspace,
                            user,
                            leech.clone(),
                            DnsResolutionParams {
                                targets: vec![domain.to_string()],
                                concurrent_limit: 1,
                            },
                        )
                        .await?;
                        let _ = attack.await;
                    }

                    query!(&GLOBAL.db, (DomainHostRelation::F.host.ip_addr,))
                        .condition(and![
                            DomainHostRelation::F.workspace.equals(workspace),
                            DomainHostRelation::F.domain.domain.equals(domain)
                        ])
                        .stream()
                        .try_for_each(|(ip,)| {
                            ips.insert(ip);
                            async { Ok(()) }
                        })
                        .await?;
                }
            }
        }
        Ok(ips)
    }
}<|MERGE_RESOLUTION|>--- conflicted
+++ resolved
@@ -39,11 +39,8 @@
 mod host_alive;
 mod service_detection;
 mod tcp_port_scan;
-<<<<<<< HEAD
 mod testssl;
-=======
 mod udp_service_detection;
->>>>>>> 077d20b1
 
 /// The parameters of a "bruteforce subdomains" attack
 pub struct BruteforceSubdomainsParams {
